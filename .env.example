--- conflicted
+++ resolved
@@ -5,13 +5,10 @@
 PORT=8100
 HOST=0.0.0.0
 
-<<<<<<< HEAD
-# Optional Redis configuration (for future use)
+# Redis Configuration
 REDIS_HOST=localhost
 REDIS_PORT=6379
-REDIS_DB=0 
-=======
-# Redis Configuration
+REDIS_DB=0
 REDIS_URL=redis://localhost:6379
 REDIS_PASSWORD=
 
@@ -20,5 +17,4 @@
 NODE_ENV=development
 
 # Logging
-LOG_LEVEL=info 
->>>>>>> 456a5743
+LOG_LEVEL=info