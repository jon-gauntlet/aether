[build-system]
requires = ["poetry-core"]
build-backend = "poetry.core.masonry.api"

[tool.poetry]
name = "aether-infrastructure"
version = "0.1.0"
description = "Infrastructure for Aether project"
authors = ["Your Name <your.email@example.com>"]

[tool.poetry.dependencies]
<<<<<<< HEAD
python = "^3.12"
numpy = "^1.26.4"
redis = "^5.0.1"
pytest = "^8.3.4"
pytest-asyncio = "^0.25.2"
pytest-cov = "^6.0.0"
anthropic = "^0.21.3"
fastapi = "^0.110.0"
uvicorn = "^0.27.1"
pydantic = "^2.6.3"
python-dotenv = "^1.0.1"
httpx = "^0.27.0"

[tool.poetry.group.dev.dependencies]
black = "^24.3.0"
isort = "^5.13.2"
mypy = "^1.9.0"
ruff = "^0.3.3"

[tool.pytest.ini_options]
testpaths = ["tests"]
python_files = ["test_*.py"]
addopts = "-v --cov=rag_aether --cov-report=term-missing"
asyncio_mode = "auto" 
=======
python = "^3.9"
redis = "^5.0.1"
python-dotenv = "^1.0.0"
httpx = "^0.27.0"

[tool.poetry.group.dev.dependencies]
pytest = "^7.4.0"
pytest-asyncio = "^0.21.0" 
>>>>>>> 456a5743
<|MERGE_RESOLUTION|>--- conflicted
+++ resolved
@@ -9,7 +9,6 @@
 authors = ["Your Name <your.email@example.com>"]
 
 [tool.poetry.dependencies]
-<<<<<<< HEAD
 python = "^3.12"
 numpy = "^1.26.4"
 redis = "^5.0.1"
@@ -33,14 +32,4 @@
 testpaths = ["tests"]
 python_files = ["test_*.py"]
 addopts = "-v --cov=rag_aether --cov-report=term-missing"
-asyncio_mode = "auto" 
-=======
-python = "^3.9"
-redis = "^5.0.1"
-python-dotenv = "^1.0.0"
-httpx = "^0.27.0"
-
-[tool.poetry.group.dev.dependencies]
-pytest = "^7.4.0"
-pytest-asyncio = "^0.21.0" 
->>>>>>> 456a5743
+asyncio_mode = "auto"