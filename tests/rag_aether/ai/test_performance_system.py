"""Tests for RAG performance optimization system."""
import pytest
import numpy as np
from unittest.mock import patch, MagicMock
import time
import threading
from rag_aether.ai.performance_system import (
    PerformanceMonitor,
    with_performance_monitoring,
    performance_section
)
from rag_aether.ai.performance_optimizer import (
    PerformanceOptimizer,
    PerformanceMetrics,
    ResourceUsage
)

def test_performance_monitoring():
    monitor = PerformanceMonitor()
    
    # Record some operations
    monitor.record_operation("test_op", 0.1)
    monitor.record_operation("test_op", 0.2)
    
    # Get metrics
    metrics = monitor.get_metrics()
    
    assert "operations" in metrics
    assert "test_op" in metrics["operations"]
    assert metrics["operations"]["test_op"]["count"] == 2
    assert metrics["operations"]["test_op"]["avg_time"] > 0

def test_performance_decorator():
    monitor = PerformanceMonitor()
    
    @with_performance_monitoring
    def test_func():
        time.sleep(0.1)
        return "test"
        
    result = test_func()
    assert result == "test"
    
    metrics = monitor.get_metrics()
    assert "test_func" in metrics["operations"]
    assert metrics["operations"]["test_func"]["count"] == 1

def test_performance_context():
    monitor = PerformanceMonitor()
    
    with performance_section("test_section"):
        time.sleep(0.1)
        
    metrics = monitor.get_metrics()
    assert "test_section" in metrics["operations"]
    assert metrics["operations"]["test_section"]["count"] == 1

def test_concurrent_monitoring():
    monitor = PerformanceMonitor()
    results = []
    
    def worker():
        with performance_section("worker_op"):
            time.sleep(0.1)
            results.append("done")
            
    threads = [threading.Thread(target=worker) for _ in range(3)]
    for t in threads:
        t.start()
    for t in threads:
        t.join()
        
    metrics = monitor.get_metrics()
    assert "worker_op" in metrics["operations"]
    assert metrics["operations"]["worker_op"]["count"] == 3
    assert len(results) == 3

<<<<<<< HEAD
@pytest.fixture
def monitored_test_instance():
    """Fixture for test instance with performance monitoring."""
    class MonitoredTest:
        def __init__(self, performance_monitor):
            self.performance_monitor = performance_monitor
            
        @with_performance_monitoring("test_operation")
        async def test_method(self, arg1, arg2, kwarg1=None):
            """Test method with performance monitoring."""
            await asyncio.sleep(0.1)
            return arg1 + arg2
            
    return MonitoredTest(PerformanceMonitor(
        window_size=10,
        log_interval=1.0,
        enable_gpu=False
    ))

@pytest.mark.asyncio
async def test_performance_decorator(monitored_test_instance):
    """Test performance monitoring decorator."""
    # Call monitored method
    result = await monitored_test_instance.test_method(1, 2, kwarg1="test")
    assert result == 3
    
    # Check recorded metrics
    metrics = monitored_test_instance.performance_monitor.get_metrics("test_operation")
    assert len(metrics) == 1
=======
def test_performance_error_handling():
    monitor = PerformanceMonitor()
    
    @with_performance_monitoring
    def error_func():
        time.sleep(0.1)
        raise ValueError("Test error")
        
    with pytest.raises(ValueError):
        error_func()
        
    metrics = monitor.get_metrics()
    assert "error_func" in metrics["operations"]
    assert metrics["operations"]["error_func"]["count"] == 1

def test_optimizer_initialization():
    optimizer = PerformanceOptimizer()
    assert optimizer.min_batch_size == 32
    assert optimizer.max_batch_size == 256
    assert optimizer.target_latency_ms == 100.0
    assert optimizer.min_success_rate == 0.95

def test_embedding_optimization():
    optimizer = PerformanceOptimizer()
    embeddings = np.random.rand(10, 768)
>>>>>>> 1e57d973
    
    optimized = optimizer.optimize_embeddings(embeddings)
    assert optimized.dtype == np.float16
    assert optimized.shape == embeddings.shape

def test_query_optimization():
    optimizer = PerformanceOptimizer()
    query = "  TEST Query  "
    
    optimized, metadata = optimizer.optimize_query(query)
    assert optimized == "test query"
    assert metadata["original_length"] == len(query)
    assert metadata["optimized_length"] == len(optimized)

def test_metrics_update():
    optimizer = PerformanceOptimizer()
    metrics = PerformanceMetrics(
        operation_name="test",
        duration_ms=50.0,
        memory_mb=100.0,
        success=True
    )
    
    optimizer.update_metrics(metrics)
    assert len(optimizer.metrics) == 1
    assert optimizer.get_batch_size() == optimizer.min_batch_size

def test_resource_usage():
    usage = ResourceUsage.capture()
    assert usage.cpu_percent >= 0
    assert usage.memory_mb > 0
    assert usage.disk_io_read >= 0
    assert usage.disk_io_write >= 0
    assert usage.network_io_sent >= 0
    assert usage.network_io_recv >= 0
    assert usage.timestamp > 0 <|MERGE_RESOLUTION|>--- conflicted
+++ resolved
@@ -75,37 +75,6 @@
     assert metrics["operations"]["worker_op"]["count"] == 3
     assert len(results) == 3
 
-<<<<<<< HEAD
-@pytest.fixture
-def monitored_test_instance():
-    """Fixture for test instance with performance monitoring."""
-    class MonitoredTest:
-        def __init__(self, performance_monitor):
-            self.performance_monitor = performance_monitor
-            
-        @with_performance_monitoring("test_operation")
-        async def test_method(self, arg1, arg2, kwarg1=None):
-            """Test method with performance monitoring."""
-            await asyncio.sleep(0.1)
-            return arg1 + arg2
-            
-    return MonitoredTest(PerformanceMonitor(
-        window_size=10,
-        log_interval=1.0,
-        enable_gpu=False
-    ))
-
-@pytest.mark.asyncio
-async def test_performance_decorator(monitored_test_instance):
-    """Test performance monitoring decorator."""
-    # Call monitored method
-    result = await monitored_test_instance.test_method(1, 2, kwarg1="test")
-    assert result == 3
-    
-    # Check recorded metrics
-    metrics = monitored_test_instance.performance_monitor.get_metrics("test_operation")
-    assert len(metrics) == 1
-=======
 def test_performance_error_handling():
     monitor = PerformanceMonitor()
     
@@ -131,7 +100,6 @@
 def test_embedding_optimization():
     optimizer = PerformanceOptimizer()
     embeddings = np.random.rand(10, 768)
->>>>>>> 1e57d973
     
     optimized = optimizer.optimize_embeddings(embeddings)
     assert optimized.dtype == np.float16
