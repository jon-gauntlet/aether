"""Query expansion module for RAG system."""

from typing import Dict, Any, List, Optional
import logging
import torch
from transformers import T5Tokenizer, T5ForConditionalGeneration
from ..core.errors import QueryProcessingError, QueryExpansionError

logger = logging.getLogger(__name__)

def get_flow_context(query: str) -> Dict[str, Any]:
    """Get flow context for query expansion."""
    return {
        "operation": "query_expansion",
        "query_length": len(query)
    }

async def expand_query(query: str, model: Optional[str] = None) -> Dict[str, Any]:
    """Expand a query using default expander."""
    expander = QueryExpander(model) if model else QueryExpander()
    return await expander.expand_query(query)

class QueryProcessor:
    """Process and validate queries."""
    
    def __init__(self, max_length: int = 512, min_length: int = 3, batch_size: int = 32):
        self.max_length = max_length
        self.min_length = min_length
        self.batch_size = batch_size  # Optimized for 32GB RAM
    
    async def process(self, query: str) -> str:
        """Process a single query."""
        query = query.strip()
        if not query:
            raise QueryProcessingError("Query cannot be empty")
            
        if len(query) > self.max_length:
            raise QueryProcessingError(f"Query too long ({len(query)} > {self.max_length})")
            
        if len(query) < self.min_length:
            raise QueryProcessingError(f"Query too short ({len(query)} < {self.min_length})")
            
        return query
    
    async def process_batch(self, queries: List[str]) -> List[str]:
        """Process queries in optimized batches."""
        results = []
        # Process in batches to optimize memory usage
        for i in range(0, len(queries), self.batch_size):
            batch = queries[i:i + self.batch_size]
            for query in batch:
                try:
                    processed = await self.process(query)
                    results.append(processed)
                except QueryProcessingError:
                    continue
        return results

class MockT5Model:
    """Mock T5 model for testing."""
    def __init__(self):
        self.device = "cpu"
        
    def to(self, device):
        """Mock device movement."""
        return self
        
    def half(self):
        """Mock half precision."""
        return self
        
    def generate(self, *args, **kwargs):
        """Mock generation."""
        return torch.tensor([[1, 2, 3]])

class MockT5Tokenizer:
    """Mock T5 tokenizer for testing."""
    def __init__(self):
        pass
        
    def encode(self, text, return_tensors="pt", **kwargs):
        """Mock encoding."""
        return torch.tensor([[1, 2, 3]])
        
    def decode(self, ids, **kwargs):
        """Mock decoding."""
        return "mock expanded query"

class QueryExpander:
    """Query expansion using T5 model with GPU acceleration."""
    
    def __init__(self, model_name: str = "t5-small"):
        """Initialize the query expander with specified model.
        
        Args:
            model_name: Name of the T5 model to use for query expansion
        """
        self.model_name = model_name
        self.tokenizer = T5Tokenizer.from_pretrained(model_name)
        
        # Try CUDA first, fall back to CPU if OOM
        try:
            self.device = torch.device("cuda" if torch.cuda.is_available() else "cpu")
<<<<<<< HEAD
            
            if model_name == "mock-model":
                self.tokenizer = MockT5Tokenizer()
                self.model = MockT5Model()
                logger.info("Initialized mock QueryExpander")
            else:
                # Initialize tokenizer with trust_remote_code for safety
                self.tokenizer = T5Tokenizer.from_pretrained(
                    model_name,
                    trust_remote_code=True,
                    local_files_only=False
                )
                
                # Initialize model with proper configuration
                self.model = T5ForConditionalGeneration.from_pretrained(
                    model_name,
                    trust_remote_code=True,
                    local_files_only=False
                ).to(self.device)
                
                # Optimize for RTX 4090 if available
                if self.device.type == "cuda":
                    self.model = self.model.half()  # Use FP16 for faster inference
                    torch.cuda.empty_cache()
                    
                logger.info(f"Initialized QueryExpander with model {model_name} on {self.device}")
=======
            self.model = (
                T5ForConditionalGeneration
                .from_pretrained(model_name)
                .to(self.device)
            )
        except RuntimeError as e:
            if "out of memory" in str(e):
                logger.warning(f"CUDA out of memory, falling back to CPU for {model_name}")
                self.device = torch.device("cpu")
                self.model = (
                    T5ForConditionalGeneration
                    .from_pretrained(model_name)
                    .to(self.device)
                )
            else:
                raise QueryExpansionError(f"Failed to initialize query expander: {str(e)}")

    def expand(self, query: str, max_length: int = 128) -> str:
        """Expand a query using the T5 model.
        
        Args:
            query: The query to expand
            max_length: Maximum length of generated expansion
            
        Returns:
            The expanded query
        """
        try:
            inputs = self.tokenizer(
                f"expand query: {query}",
                return_tensors="pt",
                max_length=max_length,
                truncation=True
            ).to(self.device)
            
            outputs = self.model.generate(
                **inputs,
                max_length=max_length,
                num_beams=4,
                temperature=0.7,
                no_repeat_ngram_size=2
            )
            
            expanded = self.tokenizer.decode(outputs[0], skip_special_tokens=True)
            return expanded
            
>>>>>>> 1e57d973
        except Exception as e:
            raise QueryExpansionError(f"Failed to expand query: {str(e)}")
            
    async def expand_query(self, query: str, context: Optional[Dict] = None) -> Dict[str, Any]:
        """Expand a query using the T5 model.
        
        Args:
            query: The query to expand
            context: Optional context to help with expansion
            
        Returns:
            Dict containing expanded query and metadata
        """
        try:
<<<<<<< HEAD
            if self.model_name == "mock-model":
                return {
                    "original_query": query,
                    "expanded_queries": [
                        "expanded test query about flow",
                        "another expanded query",
                        "third expansion"
                    ],
                    "scores": [0.9, 0.8, 0.7],
                    "context": context or {}
                }
                
            # Real model implementation
            input_ids = self.tokenizer.encode(
                f"expand query: {query}",
                return_tensors="pt"
            ).to(self.device)
            
            outputs = self.model.generate(
                input_ids,
                max_length=128,
                num_return_sequences=3,
                num_beams=5,
                temperature=0.7
            )
            
            expanded = [
                self.tokenizer.decode(output, skip_special_tokens=True)
                for output in outputs
            ]
            
            return {
                "original_query": query,
                "expanded_queries": expanded,
                "scores": [0.9, 0.8, 0.7],  # Mock scores for now
                "context": context or {}
            }
        except Exception as e:
            logger.error(f"Query expansion failed: {str(e)}")
            raise QueryExpansionError(f"Query expansion failed: {str(e)}")
=======
            # Prepare input
            input_text = f"expand query: {query}"
            if context:
                input_text = f"{input_text} context: {context}"
                
            inputs = self.tokenizer(
                input_text,
                return_tensors="pt",
                max_length=512,
                truncation=True
            ).to(self.device)
            
            # Generate expansion
            outputs = self.model.generate(
                **inputs,
                max_length=128,
                num_beams=4,
                temperature=0.7,
                no_repeat_ngram_size=2
            )
            
            expanded = self.tokenizer.decode(outputs[0], skip_special_tokens=True)
            
            return {
                "original_query": query,
                "expanded_query": expanded,
                "model_name": self.model_name,
                "device": self.device.type if hasattr(self.device, "type") else str(self.device),
                "context_used": bool(context)
            }
            
        except Exception as e:
            raise QueryExpansionError(f"Failed to expand query: {str(e)}")
>>>>>>> 1e57d973
            
    async def expand_queries(self, queries: List[str], context: Optional[Dict] = None) -> List[Dict[str, Any]]:
        """Expand multiple queries in batch.
        
        Args:
            queries: List of queries to expand
            context: Optional shared context
            
        Returns:
            List of expansion results
        """
        try:
            results = []
            for query in queries:
                result = await self.expand_query(query, context)
                results.append(result)
            return results
            
        except Exception as e:
            raise QueryExpansionError(f"Failed to expand queries in batch: {str(e)}") <|MERGE_RESOLUTION|>--- conflicted
+++ resolved
@@ -101,34 +101,6 @@
         # Try CUDA first, fall back to CPU if OOM
         try:
             self.device = torch.device("cuda" if torch.cuda.is_available() else "cpu")
-<<<<<<< HEAD
-            
-            if model_name == "mock-model":
-                self.tokenizer = MockT5Tokenizer()
-                self.model = MockT5Model()
-                logger.info("Initialized mock QueryExpander")
-            else:
-                # Initialize tokenizer with trust_remote_code for safety
-                self.tokenizer = T5Tokenizer.from_pretrained(
-                    model_name,
-                    trust_remote_code=True,
-                    local_files_only=False
-                )
-                
-                # Initialize model with proper configuration
-                self.model = T5ForConditionalGeneration.from_pretrained(
-                    model_name,
-                    trust_remote_code=True,
-                    local_files_only=False
-                ).to(self.device)
-                
-                # Optimize for RTX 4090 if available
-                if self.device.type == "cuda":
-                    self.model = self.model.half()  # Use FP16 for faster inference
-                    torch.cuda.empty_cache()
-                    
-                logger.info(f"Initialized QueryExpander with model {model_name} on {self.device}")
-=======
             self.model = (
                 T5ForConditionalGeneration
                 .from_pretrained(model_name)
@@ -175,7 +147,6 @@
             expanded = self.tokenizer.decode(outputs[0], skip_special_tokens=True)
             return expanded
             
->>>>>>> 1e57d973
         except Exception as e:
             raise QueryExpansionError(f"Failed to expand query: {str(e)}")
             
@@ -190,48 +161,6 @@
             Dict containing expanded query and metadata
         """
         try:
-<<<<<<< HEAD
-            if self.model_name == "mock-model":
-                return {
-                    "original_query": query,
-                    "expanded_queries": [
-                        "expanded test query about flow",
-                        "another expanded query",
-                        "third expansion"
-                    ],
-                    "scores": [0.9, 0.8, 0.7],
-                    "context": context or {}
-                }
-                
-            # Real model implementation
-            input_ids = self.tokenizer.encode(
-                f"expand query: {query}",
-                return_tensors="pt"
-            ).to(self.device)
-            
-            outputs = self.model.generate(
-                input_ids,
-                max_length=128,
-                num_return_sequences=3,
-                num_beams=5,
-                temperature=0.7
-            )
-            
-            expanded = [
-                self.tokenizer.decode(output, skip_special_tokens=True)
-                for output in outputs
-            ]
-            
-            return {
-                "original_query": query,
-                "expanded_queries": expanded,
-                "scores": [0.9, 0.8, 0.7],  # Mock scores for now
-                "context": context or {}
-            }
-        except Exception as e:
-            logger.error(f"Query expansion failed: {str(e)}")
-            raise QueryExpansionError(f"Query expansion failed: {str(e)}")
-=======
             # Prepare input
             input_text = f"expand query: {query}"
             if context:
@@ -265,7 +194,6 @@
             
         except Exception as e:
             raise QueryExpansionError(f"Failed to expand query: {str(e)}")
->>>>>>> 1e57d973
             
     async def expand_queries(self, queries: List[str], context: Optional[Dict] = None) -> List[Dict[str, Any]]:
         """Expand multiple queries in batch.
