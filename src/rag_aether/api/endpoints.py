--- conflicted
+++ resolved
@@ -8,20 +8,18 @@
 from ..ai.rag_system import RAGSystem
 from ..core.monitor import SystemMonitor
 
-<<<<<<< HEAD
-app = FastAPI(title="RAG API", version="1.0.0")
-app.include_router(router)
-
-# Initialize monitoring
-monitor = SystemMonitor()
-=======
 app = FastAPI(title="RAG Aether API")
 rag_system = RAGSystem()
 monitor = SystemMonitor()
 
-class QueryRequest(BaseModel):
-    """Query request model."""
-    query: str
+@app.get("/")
+async def root() -> Dict[str, str]:
+    """Root endpoint."""
+    return {
+        "name": "RAG API",
+        "version": "1.0.0",
+        "status": "running"
+    }
 
 class IndexRequest(BaseModel):
     """Document indexing request model."""
@@ -52,20 +50,10 @@
         }
     except Exception as e:
         raise HTTPException(status_code=500, detail=str(e))
->>>>>>> 1e57d973
 
-@app.get("/")
-async def root() -> Dict[str, str]:
-    """Root endpoint."""
-    return {
-        "name": "RAG API",
-        "version": "1.0.0",
-        "status": "running"
-    }
-
-@app.get("/system/health")
-async def system_health() -> Dict[str, Any]:
-    """System-wide health check endpoint."""
+@app.get("/health")
+async def health() -> Dict[str, Any]:
+    """Health check endpoint."""
     try:
         metrics = monitor.get_metrics()
         return {
