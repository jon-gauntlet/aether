<<<<<<< HEAD
import React, { useState, useEffect, useCallback, useRef, useMemo } from 'react'
import PropTypes from 'prop-types'
=======
import React, { useState, useEffect } from 'react'
import {
  Box,
  Button,
  Text,
  VStack,
  HStack,
  Input,
  Alert,
  AlertIcon,
  Progress,
  useToast
} from '@chakra-ui/react'
>>>>>>> 12e04fc9
import { supabase } from '../lib/supabaseClient'
import { motion, AnimatePresence } from 'framer-motion'
import { useTheme } from '../contexts/ThemeContext'
import { useAuth } from '../components/Auth/AuthProvider'
import ProgressIndicator, { useProgress } from './ProgressIndicator'
import styled from 'styled-components'
import { FolderIcon, SearchIcon } from '../icons'
import { useFolder } from '../hooks/useFolder'

<<<<<<< HEAD
const Container = styled(motion.div)`
  width: 100%;
  max-width: 800px;
  margin: 0 auto;
  padding: 1rem;
`

const DropZone = styled(motion.div)`
  border: 2px dashed ${({ theme, isDragActive, error }) => 
    error ? theme.colors.error[500] :
    isDragActive ? theme.colors.primary[500] :
    theme.colors.neutral[300]};
  border-radius: ${({ theme }) => theme.borderRadius.lg};
  padding: 2rem;
  text-align: center;
  transition: all 0.2s ease;
  background: ${({ theme, isDragActive }) => 
    isDragActive ? theme.colors.primary[50] : 'transparent'};
  cursor: pointer;

  &:hover {
    border-color: ${({ theme }) => theme.colors.primary[500]};
    background: ${({ theme }) => theme.colors.primary[50]};
  }
`

const FileList = styled(motion.ul)`
  list-style: none;
  padding: 0;
  margin: 1rem 0;
`

const FileItem = styled(motion.li)`
  display: flex;
  align-items: center;
  padding: 0.5rem;
  margin: 0.5rem 0;
  background: ${({ theme }) => theme.colors.neutral[50]};
  border-radius: ${({ theme }) => theme.borderRadius.md};
  border: 1px solid ${({ theme }) => theme.colors.neutral[200]};
`

const Button = styled(motion.button)`
  padding: 0.5rem 1rem;
  background: ${({ theme, variant }) => 
    variant === 'error' ? theme.colors.error[500] :
    variant === 'success' ? theme.colors.success[500] :
    theme.colors.primary[500]};
  color: white;
  border: none;
  border-radius: ${({ theme }) => theme.borderRadius.md};
  cursor: pointer;
  font-weight: 500;
  transition: all 0.2s ease;

  &:hover {
    background: ${({ theme, variant }) => 
      variant === 'error' ? theme.colors.error[600] :
      variant === 'success' ? theme.colors.success[600] :
      theme.colors.primary[600]};
  }

  &:disabled {
    opacity: 0.7;
    cursor: not-allowed;
  }
`

const Message = styled(motion.div)`
  padding: 1rem;
  margin: 1rem 0;
  border-radius: ${({ theme }) => theme.borderRadius.md};
  background: ${({ theme, type }) => 
    type === 'error' ? theme.colors.error[50] :
    type === 'success' ? theme.colors.success[50] :
    theme.colors.primary[50]};
  color: ${({ theme, type }) => 
    type === 'error' ? theme.colors.error[700] :
    type === 'success' ? theme.colors.success[700] :
    theme.colors.primary[700]};
  border-left: 4px solid ${({ theme, type }) => 
    type === 'error' ? theme.colors.error[500] :
    type === 'success' ? theme.colors.success[500] :
    theme.colors.primary[500]};
`

const FilePreview = styled(motion.div)`
  width: 40px;
  height: 40px;
  margin-right: 1rem;
  border-radius: ${({ theme }) => theme.borderRadius.md};
  overflow: hidden;
  position: relative;
  flex-shrink: 0;

  img {
    width: 100%;
    height: 100%;
    object-fit: cover;
  }
`

const FileIcon = styled.div`
  width: 40px;
  height: 40px;
  margin-right: 1rem;
  border-radius: ${({ theme }) => theme.borderRadius.md};
  background: ${({ theme, type }) => 
    type === 'pdf' ? theme.colors.error[50] :
    type === 'doc' ? theme.colors.primary[50] :
    theme.colors.neutral[50]};
  color: ${({ theme, type }) => 
    type === 'pdf' ? theme.colors.error[500] :
    type === 'doc' ? theme.colors.primary[500] :
    theme.colors.neutral[500]};
  display: flex;
  align-items: center;
  justify-content: center;
  font-size: ${({ theme }) => theme.typography.fontSize.xs};
  font-weight: ${({ theme }) => theme.typography.fontWeight.medium};
  text-transform: uppercase;
  flex-shrink: 0;
`

const FileDetails = styled.div`
  flex: 1;
  min-width: 0;

  p {
    margin: 0;
    &:first-child {
      font-weight: ${({ theme }) => theme.typography.fontWeight.medium};
      color: ${({ theme }) => theme.colors.neutral[900]};
      margin-bottom: 0.25rem;
      white-space: nowrap;
      overflow: hidden;
      text-overflow: ellipsis;
    }
    &:last-child {
      font-size: ${({ theme }) => theme.typography.fontSize.sm};
      color: ${({ theme }) => theme.colors.neutral[500]};
    }
  }
`

const ButtonGroup = styled.div`
  display: flex;
  gap: 0.5rem;
  margin-left: 1rem;
`

const BatchActions = styled.div`
  display: flex;
  gap: 1rem;
  margin-bottom: 1rem;
`

const FolderNavigation = styled(motion.div)`
  display: flex;
  align-items: center;
  gap: 0.5rem;
  margin-bottom: 1rem;
  padding: 0.5rem;
  background: ${({ theme }) => theme.colors.neutral[100]};
  border-radius: ${({ theme }) => theme.borderRadius.md};
`

const FolderPath = styled.div`
  display: flex;
  align-items: center;
  gap: 0.5rem;
  flex: 1;
  overflow-x: auto;
  white-space: nowrap;
  padding: 0.25rem;

  span {
    color: ${({ theme }) => theme.colors.neutral[600]};
    cursor: pointer;
    &:hover {
      color: ${({ theme }) => theme.colors.primary[600]};
    }
    &:last-child {
      color: ${({ theme }) => theme.colors.neutral[900]};
      cursor: default;
    }
  }
`

const SearchBar = styled.div`
  position: relative;
  margin-bottom: 1rem;

  input {
    width: 100%;
    padding: 0.75rem 1rem 0.75rem 2.5rem;
    border: 1px solid ${({ theme }) => theme.colors.neutral[300]};
    border-radius: ${({ theme }) => theme.borderRadius.md};
    outline: none;
    transition: border-color 0.2s;

    &:focus {
      border-color: ${({ theme }) => theme.colors.primary[500]};
    }
  }

  svg {
    position: absolute;
    left: 0.75rem;
    top: 50%;
    transform: translateY(-50%);
    color: ${({ theme }) => theme.colors.neutral[400]};
  }
`

// File type icons map
const FILE_ICONS = {
  pdf: '📄',
  doc: '📝',
  docx: '📝',
  image: '🖼️',
  default: '📁'
}

// Get file type for icon display
const getFileType = (file) => {
  if (file.type.startsWith('image/')) return 'image'
  const ext = file.name.split('.').pop().toLowerCase()
  return ext || 'default'
}

// Format file size
const formatFileSize = (bytes) => {
  if (bytes < 1024) return `${bytes} B`
  if (bytes < 1024 * 1024) return `${(bytes / 1024).toFixed(1)} KB`
  return `${(bytes / (1024 * 1024)).toFixed(1)} MB`
}

export const FileUpload = ({ 
  maxSize = 5 * 1024 * 1024, // 5MB default
  acceptedTypes = ['.pdf', '.doc', '.docx'],
  multiple = true,
  bucket = 'files',
  onUploadComplete
}) => {
  const { session, error: authError } = useAuth()
  const { isDarkMode } = useTheme()
  const [files, setFiles] = useState([])
  const [uploading, setUploading] = useState(false)
  const [error, setError] = useState(null)
  const [success, setSuccess] = useState(null)
  const [dragActive, setDragActive] = useState(false)
  const [uploadProgress, setUploadProgress] = useState({})
  const uploadCancelTokens = useRef({})
  const fileInputRef = useRef(null)
  const [previews, setPreviews] = useState({})
  const [failedUploads, setFailedUploads] = useState({})
  const [retrying, setRetrying] = useState(false)
  const [currentFolder, setCurrentFolder] = useState('')
  const [searchQuery, setSearchQuery] = useState('')
  const { folders, createFolder, deleteFolder } = useFolder(bucket)

  const resetMessages = useCallback(() => {
    setError(null)
    setSuccess(null)
  }, [])

  const validateFile = useCallback((file) => {
    if (file.size > maxSize) {
      throw new Error(`File size exceeds ${maxSize / (1024 * 1024)}MB limit`)
    }

    const ext = '.' + file.name.split('.').pop().toLowerCase()
    if (!acceptedTypes.includes(ext) && !acceptedTypes.includes(file.type)) {
      throw new Error(`Invalid file type. Allowed types: ${acceptedTypes.join(', ')}`)
=======
const MAX_FILE_SIZE = 10 * 1024 * 1024 // 10MB
const BUCKET_NAME = 'documents'

export function FileUpload() {
  const [selectedFile, setSelectedFile] = useState(null)
  const [files, setFiles] = useState([])
  const [error, setError] = useState('')
  const [loading, setLoading] = useState(false)
  const toast = useToast()

  useEffect(() => {
    listFiles()
  }, [])

  const listFiles = async () => {
    try {
      const { data, error } = await supabase.storage.from(BUCKET_NAME).list()
      
      if (error) throw error
      
      setFiles(data || [])
    } catch (err) {
      setError('Failed to list files')
      toast({
        title: 'Error',
        description: err.message,
        status: 'error',
        duration: 5000,
        isClosable: true
      })
>>>>>>> 12e04fc9
    }

<<<<<<< HEAD
    if (files.some(f => f.name === file.name)) {
      throw new Error('File already selected')
    }
  }, [maxSize, acceptedTypes, files])

  // Generate preview for image files
  const generatePreview = useCallback((file) => {
    if (!file.type.startsWith('image/')) return

    const reader = new FileReader()
    reader.onloadend = () => {
      setPreviews(prev => ({
        ...prev,
        [file.name]: reader.result
      }))
    }
    reader.readAsDataURL(file)
  }, [])

  const handleFiles = useCallback(async (newFiles) => {
    resetMessages()
    
    try {
      const validFiles = []
      for (const file of newFiles) {
        try {
          validateFile(file)
          validFiles.push(file)
          generatePreview(file)
        } catch (err) {
          setError(`${file.name}: ${err.message}`)
        }
      }

      if (validFiles.length > 0) {
        setFiles(prev => multiple ? [...prev, ...validFiles] : [validFiles[0]])
      }
    } catch (err) {
      setError(err.message)
    }
  }, [validateFile, multiple, resetMessages, generatePreview])

  const handleDrag = useCallback((e) => {
    e.preventDefault()
    e.stopPropagation()

    if (e.type === "dragenter" || e.type === "dragover") {
      setDragActive(true)
    } else if (e.type === "dragleave") {
      setDragActive(false)
    }
  }, [])

  const handleDrop = useCallback((e) => {
    e.preventDefault()
    e.stopPropagation()
    setDragActive(false)

    const droppedFiles = [...e.dataTransfer.files]
    handleFiles(droppedFiles)
  }, [handleFiles])

  const handleFileSelect = useCallback((e) => {
    const selectedFiles = [...e.target.files]
    handleFiles(selectedFiles)
  }, [handleFiles])

  const uploadFile = useCallback(async (file) => {
    if (!session) {
      throw new Error('Please sign in to upload files')
    }

    const filePath = currentFolder 
      ? `${currentFolder}/${Date.now()}-${file.name}`
      : `${Date.now()}-${file.name}`
    
    const cancelToken = new AbortController()
    uploadCancelTokens.current[filePath] = cancelToken

    try {
      const { data, error } = await supabase.storage
        .from(bucket)
        .upload(filePath, file, {
          signal: cancelToken.signal,
          onUploadProgress: (progress) => {
            setUploadProgress(prev => ({
              ...prev,
              [filePath]: Math.round((progress.loaded / progress.total) * 100)
            }))
          }
        })

      if (error) throw error
      
      const { data: { publicUrl } } = supabase.storage
        .from(bucket)
        .getPublicUrl(data.path)

      return { path: data.path, url: publicUrl }
    } finally {
      delete uploadCancelTokens.current[filePath]
=======
  const handleFileChange = (event) => {
    const file = event.target.files[0]
    if (!file) return

    if (file.size > MAX_FILE_SIZE) {
      setError('File size exceeds 10MB limit')
      return
    }

    setSelectedFile(file)
    setError('')
  }

  const handleUpload = async () => {
    if (!selectedFile) return
    
    setLoading(true)
    setError('')

    try {
      const { error } = await supabase.storage
        .from(BUCKET_NAME)
        .upload(selectedFile.name, selectedFile)

      if (error) throw error

      toast({
        title: 'Success',
        description: 'File uploaded successfully',
        status: 'success',
        duration: 3000,
        isClosable: true
      })
      
      await listFiles()
    } catch (err) {
      setError(err.message)
      toast({
        title: 'Error',
        description: err.message,
        status: 'error',
        duration: 5000,
        isClosable: true
      })
    } finally {
      setSelectedFile(null)
      setLoading(false)
>>>>>>> 12e04fc9
    }
  }, [session, bucket, currentFolder])

<<<<<<< HEAD
  const handleUpload = useCallback(async (filesToUpload = files) => {
    if (filesToUpload.length === 0) return

    setUploading(true)
    resetMessages()
    setFailedUploads({})
    
    try {
      const results = await Promise.all(
        filesToUpload.map(async (file) => {
          try {
            const result = await uploadFile(file)
            return { file, result, error: null }
          } catch (err) {
            return { file, result: null, error: err }
          }
        })
      )

      const errors = results.filter(r => r.error)
      const successes = results.filter(r => !r.error)

      if (errors.length > 0) {
        const failedMap = {}
        errors.forEach(({ file, error }) => {
          failedMap[file.name] = error
        })
        setFailedUploads(failedMap)
        setError(`Failed to upload ${errors.length} files`)
      }

      if (successes.length > 0) {
        setSuccess(`Successfully uploaded ${successes.length} files`)
        setFiles(prev => prev.filter(f => !successes.find(s => s.file.name === f.name)))
        if (onUploadComplete) {
          onUploadComplete(successes.map(s => s.result))
        }
      }
=======
  const handleDownload = async (fileName) => {
    setLoading(true)
    setError('')

    try {
      const { data, error } = await supabase.storage
        .from(BUCKET_NAME)
        .download(fileName)

      if (error) throw error

      const url = URL.createObjectURL(data)
      const a = document.createElement('a')
      a.href = url
      a.download = fileName
      a.click()
      URL.revokeObjectURL(url)
      
      toast({
        title: 'Success',
        description: 'File downloaded successfully',
        status: 'success',
        duration: 3000,
        isClosable: true
      })
>>>>>>> 12e04fc9
    } catch (err) {
      setError(err.message)
      toast({
        title: 'Error',
        description: err.message,
        status: 'error',
        duration: 5000,
        isClosable: true
      })
    } finally {
      setUploading(false)
      setRetrying(false)
      setUploadProgress({})
    }
  }, [files, uploadFile, resetMessages, onUploadComplete])

<<<<<<< HEAD
  const retryFailed = useCallback(async () => {
    const failedFiles = files.filter(f => failedUploads[f.name])
    if (failedFiles.length === 0) return

    setRetrying(true)
    await handleUpload(failedFiles)
  }, [files, failedUploads, handleUpload])

  const cancelAll = useCallback(() => {
    Object.keys(uploadCancelTokens.current).forEach(fileName => {
      cancelUpload(fileName)
    })
    setUploading(false)
    setUploadProgress({})
  }, [cancelUpload])

  const removeAll = useCallback(() => {
    files.forEach(file => {
      if (previews[file.name]?.startsWith('blob:')) {
        URL.revokeObjectURL(previews[file.name])
      }
    })
    setFiles([])
    setPreviews({})
    setFailedUploads({})
    setUploadProgress({})
    resetMessages()
  }, [files, previews, resetMessages])

  const cancelUpload = useCallback((fileName) => {
    const cancelToken = uploadCancelTokens.current[fileName]
    if (cancelToken) {
      cancelToken.abort()
      setError(`Upload cancelled: ${fileName}`)
=======
  const handleDelete = async (fileName) => {
    setLoading(true)
    setError('')

    try {
      const { error } = await supabase.storage
        .from(BUCKET_NAME)
        .remove([fileName])

      if (error) throw error

      toast({
        title: 'Success',
        description: 'File deleted successfully',
        status: 'success',
        duration: 3000,
        isClosable: true
      })
      
      await listFiles()
    } catch (err) {
      setError(err.message)
      toast({
        title: 'Error',
        description: err.message,
        status: 'error',
        duration: 5000,
        isClosable: true
      })
    } finally {
      setLoading(false)
>>>>>>> 12e04fc9
    }
  }, [])

<<<<<<< HEAD
  const removeFile = useCallback((fileName) => {
    setFiles(prev => prev.filter(f => f.name !== fileName))
    setPreviews(prev => {
      const { [fileName]: removed, ...rest } = prev
      if (removed?.startsWith('blob:')) {
        URL.revokeObjectURL(removed)
      }
      return rest
    })
    cancelUpload(fileName)
  }, [cancelUpload])

  // Clean up previews on unmount
  useEffect(() => {
    return () => {
      Object.values(previews).forEach(preview => {
        if (preview.startsWith('blob:')) {
          URL.revokeObjectURL(preview)
        }
      })
    }
  }, [previews])

  useEffect(() => {
    return () => {
      // Cleanup any ongoing uploads
      Object.values(uploadCancelTokens.current).forEach(token => token.abort())
    }
  }, [])

  // Filter files based on search query
  const filteredFiles = useMemo(() => {
    if (!searchQuery) return files
    const query = searchQuery.toLowerCase()
    return files.filter(file => 
      file.name.toLowerCase().includes(query)
    )
  }, [files, searchQuery])

  // Navigate to folder
  const navigateToFolder = useCallback((folderPath) => {
    setCurrentFolder(folderPath)
    setFiles([])
    setPreviews({})
    setFailedUploads({})
    setUploadProgress({})
    resetMessages()
  }, [resetMessages])

  // Get folder path segments
  const folderSegments = useMemo(() => {
    if (!currentFolder) return []
    return currentFolder.split('/')
  }, [currentFolder])

  if (!session) {
    return (
      <Container>
        <Message type="error">
          Please sign in to upload files
        </Message>
      </Container>
    )
  }

  return (
    <Container
      initial={{ opacity: 0 }}
      animate={{ opacity: 1 }}
      exit={{ opacity: 0 }}
    >
      <AnimatePresence>
        {error && (
          <Message
            type="error"
            initial={{ height: 0, opacity: 0 }}
            animate={{ height: "auto", opacity: 1 }}
            exit={{ height: 0, opacity: 0 }}
            role="alert"
          >
            {error}
          </Message>
        )}
        {success && (
          <Message
            type="success"
            initial={{ height: 0, opacity: 0 }}
            animate={{ height: "auto", opacity: 1 }}
            exit={{ height: 0, opacity: 0 }}
            role="alert"
          >
            {success}
          </Message>
        )}
      </AnimatePresence>

      <FolderNavigation>
        <FolderPath>
          <span onClick={() => navigateToFolder('')}>
            <FolderIcon /> Root
          </span>
          {folderSegments.map((segment, index) => (
            <React.Fragment key={segment}>
              <span>/</span>
              <span 
                onClick={() => 
                  navigateToFolder(
                    folderSegments.slice(0, index + 1).join('/')
                  )
                }
              >
                {segment}
              </span>
            </React.Fragment>
          ))}
        </FolderPath>
        <Button
          onClick={() => {
            const folderName = window.prompt('Enter folder name:')
            if (folderName) {
              const newPath = currentFolder 
                ? `${currentFolder}/${folderName}`
                : folderName
              createFolder(newPath)
            }
          }}
          whileTap={{ scale: 0.95 }}
        >
          New Folder
        </Button>
      </FolderNavigation>

      <SearchBar>
        <SearchIcon />
        <input
          type="text"
          placeholder="Search files..."
          value={searchQuery}
          onChange={(e) => setSearchQuery(e.target.value)}
        />
      </SearchBar>

      <DropZone
        isDragActive={dragActive}
        onDragEnter={handleDrag}
        onDragLeave={handleDrag}
        onDragOver={handleDrag}
        onDrop={handleDrop}
        onClick={() => fileInputRef.current?.click()}
        role="button"
        aria-label="Upload files"
      >
        <input
          ref={fileInputRef}
          type="file"
          multiple={multiple}
          accept={acceptedTypes.join(',')}
          onChange={handleFileSelect}
          style={{ display: 'none' }}
          aria-label="Upload files"
        />
        <p>Drop files here or click to select</p>
        <p>
          Accepted formats: {acceptedTypes.join(', ')}
          <br />
          Max size: {maxSize / (1024 * 1024)}MB
        </p>
      </DropZone>

      <AnimatePresence>
        {filteredFiles.length > 0 && (
          <>
            <BatchActions>
              <Button
                onClick={handleUpload}
                disabled={uploading}
                whileTap={{ scale: 0.95 }}
              >
                {uploading ? 'Uploading...' : 'Upload All'}
              </Button>
              {Object.keys(failedUploads).length > 0 && (
                <Button
                  onClick={retryFailed}
                  disabled={uploading || retrying}
                  whileTap={{ scale: 0.95 }}
                >
                  {retrying ? 'Retrying...' : 'Retry Failed'}
                </Button>
              )}
              {uploading && (
                <Button
                  variant="error"
                  onClick={cancelAll}
                  whileTap={{ scale: 0.95 }}
                >
                  Cancel All
                </Button>
              )}
              <Button
                variant="error"
                onClick={removeAll}
                disabled={uploading}
                whileTap={{ scale: 0.95 }}
              >
                Remove All
              </Button>
            </BatchActions>

            <FileList>
              {filteredFiles.map((file) => (
                <FileItem
                  key={file.name}
                  initial={{ opacity: 0, y: 20 }}
                  animate={{ opacity: 1, y: 0 }}
                  exit={{ opacity: 0, y: -20 }}
                >
                  {file.type.startsWith('image/') && previews[file.name] ? (
                    <FilePreview>
                      <img src={previews[file.name]} alt={`Preview of ${file.name}`} />
                    </FilePreview>
                  ) : (
                    <FileIcon type={getFileType(file)}>
                      {FILE_ICONS[getFileType(file)]}
                    </FileIcon>
                  )}
                  <FileDetails>
                    <p>{file.name}</p>
                    <p>
                      {formatFileSize(file.size)}
                      {failedUploads[file.name] && (
                        <span style={{ color: 'red', marginLeft: '0.5rem' }}>
                          Failed: {failedUploads[file.name].message}
                        </span>
                      )}
                    </p>
                  </FileDetails>
                  {uploadProgress[file.name] !== undefined && (
                    <ProgressIndicator 
                      progress={uploadProgress[file.name]}
                      status={uploadProgress[file.name] === 100 ? 'complete' : 'uploading'}
                    />
                  )}
                  <ButtonGroup>
                    {failedUploads[file.name] && (
                      <Button
                        onClick={() => handleUpload([file])}
                        disabled={uploading}
                        whileTap={{ scale: 0.95 }}
                      >
                        Retry
                      </Button>
                    )}
                    <Button
                      variant="error"
                      onClick={() => removeFile(file.name)}
                      disabled={uploading}
                      whileTap={{ scale: 0.95 }}
                    >
                      Remove
                    </Button>
                  </ButtonGroup>
                </FileItem>
              ))}
            </FileList>
          </>
        )}
      </AnimatePresence>
    </Container>
  )
}

FileUpload.propTypes = {
  maxSize: PropTypes.number,
  acceptedTypes: PropTypes.arrayOf(PropTypes.string),
  multiple: PropTypes.bool,
  bucket: PropTypes.string,
  onUploadComplete: PropTypes.func
}

export default FileUpload 
=======
  return (
    <Box p={4}>
      <VStack spacing={4} align="stretch">
        {loading && <Progress size="xs" isIndeterminate />}
        
        {error && (
          <Alert status="error" data-testid="message">
            <AlertIcon />
            {error}
          </Alert>
        )}

        <Box className="upload-section">
          <Input
            type="file"
            onChange={handleFileChange}
            data-testid="file-input"
            disabled={loading}
            accept="image/*,application/pdf,.doc,.docx,.txt"
          />
          {selectedFile && (
            <Button
              mt={2}
              colorScheme="blue"
              onClick={handleUpload}
              isLoading={loading}
              data-testid="upload-button"
            >
              Upload
            </Button>
          )}
        </Box>

        <VStack spacing={2} align="stretch">
          {files.map((file) => (
            <Box
              key={file.name}
              p={2}
              borderWidth={1}
              borderRadius="md"
              data-testid="file-item"
            >
              <HStack justify="space-between">
                <Text data-testid="file-name">{file.name}</Text>
                <HStack>
                  <Button
                    size="sm"
                    colorScheme="green"
                    onClick={() => handleDownload(file.name)}
                    isLoading={loading}
                    data-testid="download-button"
                  >
                    Download
                  </Button>
                  <Button
                    size="sm"
                    colorScheme="red"
                    onClick={() => handleDelete(file.name)}
                    isLoading={loading}
                    data-testid="delete-button"
                  >
                    Delete
                  </Button>
                </HStack>
              </HStack>
            </Box>
          ))}
        </VStack>
      </VStack>
    </Box>
  )
} 
>>>>>>> 12e04fc9
<|MERGE_RESOLUTION|>--- conflicted
+++ resolved
@@ -1,7 +1,3 @@
-<<<<<<< HEAD
-import React, { useState, useEffect, useCallback, useRef, useMemo } from 'react'
-import PropTypes from 'prop-types'
-=======
 import React, { useState, useEffect } from 'react'
 import {
   Box,
@@ -15,7 +11,6 @@
   Progress,
   useToast
 } from '@chakra-ui/react'
->>>>>>> 12e04fc9
 import { supabase } from '../lib/supabaseClient'
 import { motion, AnimatePresence } from 'framer-motion'
 import { useTheme } from '../contexts/ThemeContext'
@@ -25,283 +20,6 @@
 import { FolderIcon, SearchIcon } from '../icons'
 import { useFolder } from '../hooks/useFolder'
 
-<<<<<<< HEAD
-const Container = styled(motion.div)`
-  width: 100%;
-  max-width: 800px;
-  margin: 0 auto;
-  padding: 1rem;
-`
-
-const DropZone = styled(motion.div)`
-  border: 2px dashed ${({ theme, isDragActive, error }) => 
-    error ? theme.colors.error[500] :
-    isDragActive ? theme.colors.primary[500] :
-    theme.colors.neutral[300]};
-  border-radius: ${({ theme }) => theme.borderRadius.lg};
-  padding: 2rem;
-  text-align: center;
-  transition: all 0.2s ease;
-  background: ${({ theme, isDragActive }) => 
-    isDragActive ? theme.colors.primary[50] : 'transparent'};
-  cursor: pointer;
-
-  &:hover {
-    border-color: ${({ theme }) => theme.colors.primary[500]};
-    background: ${({ theme }) => theme.colors.primary[50]};
-  }
-`
-
-const FileList = styled(motion.ul)`
-  list-style: none;
-  padding: 0;
-  margin: 1rem 0;
-`
-
-const FileItem = styled(motion.li)`
-  display: flex;
-  align-items: center;
-  padding: 0.5rem;
-  margin: 0.5rem 0;
-  background: ${({ theme }) => theme.colors.neutral[50]};
-  border-radius: ${({ theme }) => theme.borderRadius.md};
-  border: 1px solid ${({ theme }) => theme.colors.neutral[200]};
-`
-
-const Button = styled(motion.button)`
-  padding: 0.5rem 1rem;
-  background: ${({ theme, variant }) => 
-    variant === 'error' ? theme.colors.error[500] :
-    variant === 'success' ? theme.colors.success[500] :
-    theme.colors.primary[500]};
-  color: white;
-  border: none;
-  border-radius: ${({ theme }) => theme.borderRadius.md};
-  cursor: pointer;
-  font-weight: 500;
-  transition: all 0.2s ease;
-
-  &:hover {
-    background: ${({ theme, variant }) => 
-      variant === 'error' ? theme.colors.error[600] :
-      variant === 'success' ? theme.colors.success[600] :
-      theme.colors.primary[600]};
-  }
-
-  &:disabled {
-    opacity: 0.7;
-    cursor: not-allowed;
-  }
-`
-
-const Message = styled(motion.div)`
-  padding: 1rem;
-  margin: 1rem 0;
-  border-radius: ${({ theme }) => theme.borderRadius.md};
-  background: ${({ theme, type }) => 
-    type === 'error' ? theme.colors.error[50] :
-    type === 'success' ? theme.colors.success[50] :
-    theme.colors.primary[50]};
-  color: ${({ theme, type }) => 
-    type === 'error' ? theme.colors.error[700] :
-    type === 'success' ? theme.colors.success[700] :
-    theme.colors.primary[700]};
-  border-left: 4px solid ${({ theme, type }) => 
-    type === 'error' ? theme.colors.error[500] :
-    type === 'success' ? theme.colors.success[500] :
-    theme.colors.primary[500]};
-`
-
-const FilePreview = styled(motion.div)`
-  width: 40px;
-  height: 40px;
-  margin-right: 1rem;
-  border-radius: ${({ theme }) => theme.borderRadius.md};
-  overflow: hidden;
-  position: relative;
-  flex-shrink: 0;
-
-  img {
-    width: 100%;
-    height: 100%;
-    object-fit: cover;
-  }
-`
-
-const FileIcon = styled.div`
-  width: 40px;
-  height: 40px;
-  margin-right: 1rem;
-  border-radius: ${({ theme }) => theme.borderRadius.md};
-  background: ${({ theme, type }) => 
-    type === 'pdf' ? theme.colors.error[50] :
-    type === 'doc' ? theme.colors.primary[50] :
-    theme.colors.neutral[50]};
-  color: ${({ theme, type }) => 
-    type === 'pdf' ? theme.colors.error[500] :
-    type === 'doc' ? theme.colors.primary[500] :
-    theme.colors.neutral[500]};
-  display: flex;
-  align-items: center;
-  justify-content: center;
-  font-size: ${({ theme }) => theme.typography.fontSize.xs};
-  font-weight: ${({ theme }) => theme.typography.fontWeight.medium};
-  text-transform: uppercase;
-  flex-shrink: 0;
-`
-
-const FileDetails = styled.div`
-  flex: 1;
-  min-width: 0;
-
-  p {
-    margin: 0;
-    &:first-child {
-      font-weight: ${({ theme }) => theme.typography.fontWeight.medium};
-      color: ${({ theme }) => theme.colors.neutral[900]};
-      margin-bottom: 0.25rem;
-      white-space: nowrap;
-      overflow: hidden;
-      text-overflow: ellipsis;
-    }
-    &:last-child {
-      font-size: ${({ theme }) => theme.typography.fontSize.sm};
-      color: ${({ theme }) => theme.colors.neutral[500]};
-    }
-  }
-`
-
-const ButtonGroup = styled.div`
-  display: flex;
-  gap: 0.5rem;
-  margin-left: 1rem;
-`
-
-const BatchActions = styled.div`
-  display: flex;
-  gap: 1rem;
-  margin-bottom: 1rem;
-`
-
-const FolderNavigation = styled(motion.div)`
-  display: flex;
-  align-items: center;
-  gap: 0.5rem;
-  margin-bottom: 1rem;
-  padding: 0.5rem;
-  background: ${({ theme }) => theme.colors.neutral[100]};
-  border-radius: ${({ theme }) => theme.borderRadius.md};
-`
-
-const FolderPath = styled.div`
-  display: flex;
-  align-items: center;
-  gap: 0.5rem;
-  flex: 1;
-  overflow-x: auto;
-  white-space: nowrap;
-  padding: 0.25rem;
-
-  span {
-    color: ${({ theme }) => theme.colors.neutral[600]};
-    cursor: pointer;
-    &:hover {
-      color: ${({ theme }) => theme.colors.primary[600]};
-    }
-    &:last-child {
-      color: ${({ theme }) => theme.colors.neutral[900]};
-      cursor: default;
-    }
-  }
-`
-
-const SearchBar = styled.div`
-  position: relative;
-  margin-bottom: 1rem;
-
-  input {
-    width: 100%;
-    padding: 0.75rem 1rem 0.75rem 2.5rem;
-    border: 1px solid ${({ theme }) => theme.colors.neutral[300]};
-    border-radius: ${({ theme }) => theme.borderRadius.md};
-    outline: none;
-    transition: border-color 0.2s;
-
-    &:focus {
-      border-color: ${({ theme }) => theme.colors.primary[500]};
-    }
-  }
-
-  svg {
-    position: absolute;
-    left: 0.75rem;
-    top: 50%;
-    transform: translateY(-50%);
-    color: ${({ theme }) => theme.colors.neutral[400]};
-  }
-`
-
-// File type icons map
-const FILE_ICONS = {
-  pdf: '📄',
-  doc: '📝',
-  docx: '📝',
-  image: '🖼️',
-  default: '📁'
-}
-
-// Get file type for icon display
-const getFileType = (file) => {
-  if (file.type.startsWith('image/')) return 'image'
-  const ext = file.name.split('.').pop().toLowerCase()
-  return ext || 'default'
-}
-
-// Format file size
-const formatFileSize = (bytes) => {
-  if (bytes < 1024) return `${bytes} B`
-  if (bytes < 1024 * 1024) return `${(bytes / 1024).toFixed(1)} KB`
-  return `${(bytes / (1024 * 1024)).toFixed(1)} MB`
-}
-
-export const FileUpload = ({ 
-  maxSize = 5 * 1024 * 1024, // 5MB default
-  acceptedTypes = ['.pdf', '.doc', '.docx'],
-  multiple = true,
-  bucket = 'files',
-  onUploadComplete
-}) => {
-  const { session, error: authError } = useAuth()
-  const { isDarkMode } = useTheme()
-  const [files, setFiles] = useState([])
-  const [uploading, setUploading] = useState(false)
-  const [error, setError] = useState(null)
-  const [success, setSuccess] = useState(null)
-  const [dragActive, setDragActive] = useState(false)
-  const [uploadProgress, setUploadProgress] = useState({})
-  const uploadCancelTokens = useRef({})
-  const fileInputRef = useRef(null)
-  const [previews, setPreviews] = useState({})
-  const [failedUploads, setFailedUploads] = useState({})
-  const [retrying, setRetrying] = useState(false)
-  const [currentFolder, setCurrentFolder] = useState('')
-  const [searchQuery, setSearchQuery] = useState('')
-  const { folders, createFolder, deleteFolder } = useFolder(bucket)
-
-  const resetMessages = useCallback(() => {
-    setError(null)
-    setSuccess(null)
-  }, [])
-
-  const validateFile = useCallback((file) => {
-    if (file.size > maxSize) {
-      throw new Error(`File size exceeds ${maxSize / (1024 * 1024)}MB limit`)
-    }
-
-    const ext = '.' + file.name.split('.').pop().toLowerCase()
-    if (!acceptedTypes.includes(ext) && !acceptedTypes.includes(file.type)) {
-      throw new Error(`Invalid file type. Allowed types: ${acceptedTypes.join(', ')}`)
-=======
 const MAX_FILE_SIZE = 10 * 1024 * 1024 // 10MB
 const BUCKET_NAME = 'documents'
 
@@ -332,112 +50,9 @@
         duration: 5000,
         isClosable: true
       })
->>>>>>> 12e04fc9
-    }
-
-<<<<<<< HEAD
-    if (files.some(f => f.name === file.name)) {
-      throw new Error('File already selected')
-    }
-  }, [maxSize, acceptedTypes, files])
-
-  // Generate preview for image files
-  const generatePreview = useCallback((file) => {
-    if (!file.type.startsWith('image/')) return
-
-    const reader = new FileReader()
-    reader.onloadend = () => {
-      setPreviews(prev => ({
-        ...prev,
-        [file.name]: reader.result
-      }))
-    }
-    reader.readAsDataURL(file)
-  }, [])
-
-  const handleFiles = useCallback(async (newFiles) => {
-    resetMessages()
-    
-    try {
-      const validFiles = []
-      for (const file of newFiles) {
-        try {
-          validateFile(file)
-          validFiles.push(file)
-          generatePreview(file)
-        } catch (err) {
-          setError(`${file.name}: ${err.message}`)
-        }
-      }
-
-      if (validFiles.length > 0) {
-        setFiles(prev => multiple ? [...prev, ...validFiles] : [validFiles[0]])
-      }
-    } catch (err) {
-      setError(err.message)
-    }
-  }, [validateFile, multiple, resetMessages, generatePreview])
-
-  const handleDrag = useCallback((e) => {
-    e.preventDefault()
-    e.stopPropagation()
-
-    if (e.type === "dragenter" || e.type === "dragover") {
-      setDragActive(true)
-    } else if (e.type === "dragleave") {
-      setDragActive(false)
-    }
-  }, [])
-
-  const handleDrop = useCallback((e) => {
-    e.preventDefault()
-    e.stopPropagation()
-    setDragActive(false)
-
-    const droppedFiles = [...e.dataTransfer.files]
-    handleFiles(droppedFiles)
-  }, [handleFiles])
-
-  const handleFileSelect = useCallback((e) => {
-    const selectedFiles = [...e.target.files]
-    handleFiles(selectedFiles)
-  }, [handleFiles])
-
-  const uploadFile = useCallback(async (file) => {
-    if (!session) {
-      throw new Error('Please sign in to upload files')
-    }
-
-    const filePath = currentFolder 
-      ? `${currentFolder}/${Date.now()}-${file.name}`
-      : `${Date.now()}-${file.name}`
-    
-    const cancelToken = new AbortController()
-    uploadCancelTokens.current[filePath] = cancelToken
-
-    try {
-      const { data, error } = await supabase.storage
-        .from(bucket)
-        .upload(filePath, file, {
-          signal: cancelToken.signal,
-          onUploadProgress: (progress) => {
-            setUploadProgress(prev => ({
-              ...prev,
-              [filePath]: Math.round((progress.loaded / progress.total) * 100)
-            }))
-          }
-        })
-
-      if (error) throw error
-      
-      const { data: { publicUrl } } = supabase.storage
-        .from(bucket)
-        .getPublicUrl(data.path)
-
-      return { path: data.path, url: publicUrl }
-    } finally {
-      delete uploadCancelTokens.current[filePath]
-=======
+    }
+  }
+
   const handleFileChange = (event) => {
     const file = event.target.files[0]
     if (!file) return
@@ -485,50 +100,9 @@
     } finally {
       setSelectedFile(null)
       setLoading(false)
->>>>>>> 12e04fc9
-    }
-  }, [session, bucket, currentFolder])
-
-<<<<<<< HEAD
-  const handleUpload = useCallback(async (filesToUpload = files) => {
-    if (filesToUpload.length === 0) return
-
-    setUploading(true)
-    resetMessages()
-    setFailedUploads({})
-    
-    try {
-      const results = await Promise.all(
-        filesToUpload.map(async (file) => {
-          try {
-            const result = await uploadFile(file)
-            return { file, result, error: null }
-          } catch (err) {
-            return { file, result: null, error: err }
-          }
-        })
-      )
-
-      const errors = results.filter(r => r.error)
-      const successes = results.filter(r => !r.error)
-
-      if (errors.length > 0) {
-        const failedMap = {}
-        errors.forEach(({ file, error }) => {
-          failedMap[file.name] = error
-        })
-        setFailedUploads(failedMap)
-        setError(`Failed to upload ${errors.length} files`)
-      }
-
-      if (successes.length > 0) {
-        setSuccess(`Successfully uploaded ${successes.length} files`)
-        setFiles(prev => prev.filter(f => !successes.find(s => s.file.name === f.name)))
-        if (onUploadComplete) {
-          onUploadComplete(successes.map(s => s.result))
-        }
-      }
-=======
+    }
+  }
+
   const handleDownload = async (fileName) => {
     setLoading(true)
     setError('')
@@ -554,7 +128,6 @@
         duration: 3000,
         isClosable: true
       })
->>>>>>> 12e04fc9
     } catch (err) {
       setError(err.message)
       toast({
@@ -565,48 +138,10 @@
         isClosable: true
       })
     } finally {
-      setUploading(false)
-      setRetrying(false)
-      setUploadProgress({})
-    }
-  }, [files, uploadFile, resetMessages, onUploadComplete])
-
-<<<<<<< HEAD
-  const retryFailed = useCallback(async () => {
-    const failedFiles = files.filter(f => failedUploads[f.name])
-    if (failedFiles.length === 0) return
-
-    setRetrying(true)
-    await handleUpload(failedFiles)
-  }, [files, failedUploads, handleUpload])
-
-  const cancelAll = useCallback(() => {
-    Object.keys(uploadCancelTokens.current).forEach(fileName => {
-      cancelUpload(fileName)
-    })
-    setUploading(false)
-    setUploadProgress({})
-  }, [cancelUpload])
-
-  const removeAll = useCallback(() => {
-    files.forEach(file => {
-      if (previews[file.name]?.startsWith('blob:')) {
-        URL.revokeObjectURL(previews[file.name])
-      }
-    })
-    setFiles([])
-    setPreviews({})
-    setFailedUploads({})
-    setUploadProgress({})
-    resetMessages()
-  }, [files, previews, resetMessages])
-
-  const cancelUpload = useCallback((fileName) => {
-    const cancelToken = uploadCancelTokens.current[fileName]
-    if (cancelToken) {
-      cancelToken.abort()
-      setError(`Upload cancelled: ${fileName}`)
-=======
+      setLoading(false)
+    }
+  }
+
   const handleDelete = async (fileName) => {
     setLoading(true)
     setError('')
@@ -638,292 +173,9 @@
       })
     } finally {
       setLoading(false)
->>>>>>> 12e04fc9
-    }
-  }, [])
-
-<<<<<<< HEAD
-  const removeFile = useCallback((fileName) => {
-    setFiles(prev => prev.filter(f => f.name !== fileName))
-    setPreviews(prev => {
-      const { [fileName]: removed, ...rest } = prev
-      if (removed?.startsWith('blob:')) {
-        URL.revokeObjectURL(removed)
-      }
-      return rest
-    })
-    cancelUpload(fileName)
-  }, [cancelUpload])
-
-  // Clean up previews on unmount
-  useEffect(() => {
-    return () => {
-      Object.values(previews).forEach(preview => {
-        if (preview.startsWith('blob:')) {
-          URL.revokeObjectURL(preview)
-        }
-      })
-    }
-  }, [previews])
-
-  useEffect(() => {
-    return () => {
-      // Cleanup any ongoing uploads
-      Object.values(uploadCancelTokens.current).forEach(token => token.abort())
-    }
-  }, [])
-
-  // Filter files based on search query
-  const filteredFiles = useMemo(() => {
-    if (!searchQuery) return files
-    const query = searchQuery.toLowerCase()
-    return files.filter(file => 
-      file.name.toLowerCase().includes(query)
-    )
-  }, [files, searchQuery])
-
-  // Navigate to folder
-  const navigateToFolder = useCallback((folderPath) => {
-    setCurrentFolder(folderPath)
-    setFiles([])
-    setPreviews({})
-    setFailedUploads({})
-    setUploadProgress({})
-    resetMessages()
-  }, [resetMessages])
-
-  // Get folder path segments
-  const folderSegments = useMemo(() => {
-    if (!currentFolder) return []
-    return currentFolder.split('/')
-  }, [currentFolder])
-
-  if (!session) {
-    return (
-      <Container>
-        <Message type="error">
-          Please sign in to upload files
-        </Message>
-      </Container>
-    )
-  }
-
-  return (
-    <Container
-      initial={{ opacity: 0 }}
-      animate={{ opacity: 1 }}
-      exit={{ opacity: 0 }}
-    >
-      <AnimatePresence>
-        {error && (
-          <Message
-            type="error"
-            initial={{ height: 0, opacity: 0 }}
-            animate={{ height: "auto", opacity: 1 }}
-            exit={{ height: 0, opacity: 0 }}
-            role="alert"
-          >
-            {error}
-          </Message>
-        )}
-        {success && (
-          <Message
-            type="success"
-            initial={{ height: 0, opacity: 0 }}
-            animate={{ height: "auto", opacity: 1 }}
-            exit={{ height: 0, opacity: 0 }}
-            role="alert"
-          >
-            {success}
-          </Message>
-        )}
-      </AnimatePresence>
-
-      <FolderNavigation>
-        <FolderPath>
-          <span onClick={() => navigateToFolder('')}>
-            <FolderIcon /> Root
-          </span>
-          {folderSegments.map((segment, index) => (
-            <React.Fragment key={segment}>
-              <span>/</span>
-              <span 
-                onClick={() => 
-                  navigateToFolder(
-                    folderSegments.slice(0, index + 1).join('/')
-                  )
-                }
-              >
-                {segment}
-              </span>
-            </React.Fragment>
-          ))}
-        </FolderPath>
-        <Button
-          onClick={() => {
-            const folderName = window.prompt('Enter folder name:')
-            if (folderName) {
-              const newPath = currentFolder 
-                ? `${currentFolder}/${folderName}`
-                : folderName
-              createFolder(newPath)
-            }
-          }}
-          whileTap={{ scale: 0.95 }}
-        >
-          New Folder
-        </Button>
-      </FolderNavigation>
-
-      <SearchBar>
-        <SearchIcon />
-        <input
-          type="text"
-          placeholder="Search files..."
-          value={searchQuery}
-          onChange={(e) => setSearchQuery(e.target.value)}
-        />
-      </SearchBar>
-
-      <DropZone
-        isDragActive={dragActive}
-        onDragEnter={handleDrag}
-        onDragLeave={handleDrag}
-        onDragOver={handleDrag}
-        onDrop={handleDrop}
-        onClick={() => fileInputRef.current?.click()}
-        role="button"
-        aria-label="Upload files"
-      >
-        <input
-          ref={fileInputRef}
-          type="file"
-          multiple={multiple}
-          accept={acceptedTypes.join(',')}
-          onChange={handleFileSelect}
-          style={{ display: 'none' }}
-          aria-label="Upload files"
-        />
-        <p>Drop files here or click to select</p>
-        <p>
-          Accepted formats: {acceptedTypes.join(', ')}
-          <br />
-          Max size: {maxSize / (1024 * 1024)}MB
-        </p>
-      </DropZone>
-
-      <AnimatePresence>
-        {filteredFiles.length > 0 && (
-          <>
-            <BatchActions>
-              <Button
-                onClick={handleUpload}
-                disabled={uploading}
-                whileTap={{ scale: 0.95 }}
-              >
-                {uploading ? 'Uploading...' : 'Upload All'}
-              </Button>
-              {Object.keys(failedUploads).length > 0 && (
-                <Button
-                  onClick={retryFailed}
-                  disabled={uploading || retrying}
-                  whileTap={{ scale: 0.95 }}
-                >
-                  {retrying ? 'Retrying...' : 'Retry Failed'}
-                </Button>
-              )}
-              {uploading && (
-                <Button
-                  variant="error"
-                  onClick={cancelAll}
-                  whileTap={{ scale: 0.95 }}
-                >
-                  Cancel All
-                </Button>
-              )}
-              <Button
-                variant="error"
-                onClick={removeAll}
-                disabled={uploading}
-                whileTap={{ scale: 0.95 }}
-              >
-                Remove All
-              </Button>
-            </BatchActions>
-
-            <FileList>
-              {filteredFiles.map((file) => (
-                <FileItem
-                  key={file.name}
-                  initial={{ opacity: 0, y: 20 }}
-                  animate={{ opacity: 1, y: 0 }}
-                  exit={{ opacity: 0, y: -20 }}
-                >
-                  {file.type.startsWith('image/') && previews[file.name] ? (
-                    <FilePreview>
-                      <img src={previews[file.name]} alt={`Preview of ${file.name}`} />
-                    </FilePreview>
-                  ) : (
-                    <FileIcon type={getFileType(file)}>
-                      {FILE_ICONS[getFileType(file)]}
-                    </FileIcon>
-                  )}
-                  <FileDetails>
-                    <p>{file.name}</p>
-                    <p>
-                      {formatFileSize(file.size)}
-                      {failedUploads[file.name] && (
-                        <span style={{ color: 'red', marginLeft: '0.5rem' }}>
-                          Failed: {failedUploads[file.name].message}
-                        </span>
-                      )}
-                    </p>
-                  </FileDetails>
-                  {uploadProgress[file.name] !== undefined && (
-                    <ProgressIndicator 
-                      progress={uploadProgress[file.name]}
-                      status={uploadProgress[file.name] === 100 ? 'complete' : 'uploading'}
-                    />
-                  )}
-                  <ButtonGroup>
-                    {failedUploads[file.name] && (
-                      <Button
-                        onClick={() => handleUpload([file])}
-                        disabled={uploading}
-                        whileTap={{ scale: 0.95 }}
-                      >
-                        Retry
-                      </Button>
-                    )}
-                    <Button
-                      variant="error"
-                      onClick={() => removeFile(file.name)}
-                      disabled={uploading}
-                      whileTap={{ scale: 0.95 }}
-                    >
-                      Remove
-                    </Button>
-                  </ButtonGroup>
-                </FileItem>
-              ))}
-            </FileList>
-          </>
-        )}
-      </AnimatePresence>
-    </Container>
-  )
-}
-
-FileUpload.propTypes = {
-  maxSize: PropTypes.number,
-  acceptedTypes: PropTypes.arrayOf(PropTypes.string),
-  multiple: PropTypes.bool,
-  bucket: PropTypes.string,
-  onUploadComplete: PropTypes.func
-}
-
-export default FileUpload 
-=======
+    }
+  }
+
   return (
     <Box p={4}>
       <VStack spacing={4} align="stretch">
@@ -995,5 +247,4 @@
       </VStack>
     </Box>
   )
-} 
->>>>>>> 12e04fc9
+} 