<<<<<<< HEAD
import React, { useEffect, useState, useCallback } from 'react'
import { Box, VStack, useToast } from '@chakra-ui/react'
import { ChatMessageList } from './ChatMessageList'
import ChatInput from './ChatInput'
import { FileUpload } from './FileUpload'

const MOCK_USER = {
  id: 'demo-user',
  name: 'Demo User',
  email: 'demo@example.com'
};

export default function ChatContainer() {
  const [messages, setMessages] = useState([])
  const [isConnected, setIsConnected] = useState(true) // Default to connected for demo
  const toast = useToast()

  const handleSendMessage = useCallback((content) => {
    const newMessage = {
      id: Date.now(),
      content,
      sender: MOCK_USER,
      timestamp: new Date().toISOString()
    };
    setMessages(prev => [...prev, newMessage]);
  }, []);
=======
import React, { useState, useRef, useEffect } from "react";
import { Box, Button, Input, Text, useColorModeValue, VStack, HStack, IconButton } from '@chakra-ui/react';
import { DeleteIcon, EditIcon } from '@chakra-ui/icons';
import { useAuth } from '../contexts/AuthContext'
import { motion, AnimatePresence } from 'framer-motion'

export default function ChatContainer() {
  const { user, logout } = useAuth()
  const [messages, setMessages] = useState([])
  const [text, setText] = useState('')
  const [isTyping, setIsTyping] = useState(false)
  const [editingId, setEditingId] = useState(null)
  const [searchText, setSearchText] = useState('')
  const [showSearch, setShowSearch] = useState(false)
  const [session, setSession] = useState(null)
  const [showAuthForm, setShowAuthForm] = useState(false)
  const [authEmail, setAuthEmail] = useState('')
  const [authPassword, setAuthPassword] = useState('')
  const messagesEndRef = useRef(null)
  const typingTimeoutRef = useRef(null)
  const fileInputRef = useRef(null)
  
  // Check for existing session in localStorage
  useEffect(() => {
    const savedSession = localStorage.getItem('session')
    if (savedSession) {
      setSession(JSON.parse(savedSession))
    }
  }, [])

  const handleSignIn = async () => {
    try {
      // Mock auth - in real app this would validate with Supabase
      const mockSession = {
        user: {
          id: Date.now().toString(),
          email: authEmail,
        }
      }
      setSession(mockSession)
      localStorage.setItem('session', JSON.stringify(mockSession))
      setShowAuthForm(false)
      setAuthEmail('')
      setAuthPassword('')
    } catch (error) {
      console.error('Error signing in:', error.message)
    }
  }

  const handleSignOut = async () => {
    setSession(null)
    localStorage.removeItem('session')
  }

  // Update current user based on session
  const currentUser = session ? {
    id: session.user.id,
    name: session.user.email?.split('@')[0] || 'You'
  } : { id: 'anonymous', name: 'Anonymous' }

  const reactions = ['👍', '❤️', '😂', '😮', '😢', '😡']

  const scrollToBottom = () => {
    messagesEndRef.current?.scrollIntoView({ behavior: "smooth" })
  }

  useEffect(() => {
    scrollToBottom()
  }, [messages])

  const handleTyping = () => {
    setIsTyping(true)
    if (typingTimeoutRef.current) {
      clearTimeout(typingTimeoutRef.current)
    }
    typingTimeoutRef.current = setTimeout(() => {
      setIsTyping(false)
    }, 1000)
  }

  const handleSubmit = async (e) => {
    e.preventDefault()
    if (!text.trim()) return

    if (editingId) {
      setMessages(prev => prev.map(msg => 
        msg.id === editingId ? { ...msg, text: text.trim(), isEdited: true } : msg
      ))
      setEditingId(null)
    } else {
      // Add user message
      const userMessage = {
        id: Date.now(),
        text: text.trim(),
        timestamp: new Date().toISOString(),
        userId: currentUser.id,
        reactions: {},
        attachments: []
      }
      setMessages(prev => [...prev, userMessage])

      // If message starts with /rag, send to RAG system
      if (text.trim().startsWith('/rag ')) {
        try {
          const query = text.trim().slice(5)
          const response = await fetch('http://localhost:8002/api/rag/query', {
            method: 'POST',
            headers: { 'Content-Type': 'application/json' },
            body: JSON.stringify({ question: query })
          })

          if (!response.ok) throw new Error('RAG query failed')
          
          const data = await response.json()
          
          // Add AI response
          setMessages(prev => [...prev, {
            id: Date.now(),
            text: data.answer || 'Sorry, I could not process that query.',
            timestamp: new Date().toISOString(),
            userId: 'ai',
            reactions: {},
            attachments: [],
            sources: data.sources || []
          }])
        } catch (error) {
          console.error('RAG Error:', error)
          setMessages(prev => [...prev, {
            id: Date.now(),
            text: 'Sorry, there was an error processing your query.',
            timestamp: new Date().toISOString(),
            userId: 'ai',
            reactions: {},
            attachments: []
          }])
        }
      }
    }
    setText('')
    setIsTyping(false)
    if (typingTimeoutRef.current) {
      clearTimeout(typingTimeoutRef.current)
    }
  }

  const deleteMessage = (msgId) => {
    setMessages(prev => prev.filter(msg => msg.id !== msgId))
  }
>>>>>>> df398323

  const editMessage = (msg) => {
    setEditingId(msg.id)
    setText(msg.text)
  }

  const addReaction = (msgId, reaction) => {
    setMessages(prev => prev.map(msg => {
      if (msg.id === msgId) {
        const newReactions = { ...msg.reactions }
        if (newReactions[reaction]?.includes(currentUser.id)) {
          newReactions[reaction] = newReactions[reaction].filter(id => id !== currentUser.id)
          if (newReactions[reaction].length === 0) delete newReactions[reaction]
        } else {
          newReactions[reaction] = [...(newReactions[reaction] || []), currentUser.id]
        }
        return { ...msg, reactions: newReactions }
      }
      return msg
    }))
  }

  const handleFileUpload = (e) => {
    const file = e.target.files?.[0]
    if (!file) return

    // Mock file upload
    const attachment = {
      id: Date.now(),
      name: file.name,
      type: file.type,
      size: file.size,
      url: URL.createObjectURL(file)
    }

    setMessages(prev => [...prev, {
      id: Date.now(),
      text: `Sent file: ${file.name}`,
      timestamp: new Date().toISOString(),
      userId: currentUser.id,
      reactions: {},
      attachments: [attachment]
    }])
  }

  const filteredMessages = messages.filter(msg => 
    msg.text.toLowerCase().includes(searchText.toLowerCase())
  )

  return (
<<<<<<< HEAD
    <Box h="100vh" p={4}>
      <VStack h="full" spacing={4}>
        <Box flex="1" overflowY="auto">
          <ChatMessageList 
            messages={messages}
          />
        </Box>

        <FileUpload />

        <ChatInput 
          onSendMessage={handleSendMessage}
          isConnected={isConnected}
        />
      </VStack>
=======
    <Box p={5} maxW="600px" mx="auto">
      <HStack mb={4} spacing={4}>
        {session ? (
          <>
            <Text fontSize="sm" color="gray.600">
              Signed in as {session.user.email}
            </Text>
            <Button
              size="sm"
              onClick={handleSignOut}
              variant="outline"
            >
              Sign Out
            </Button>
          </>
        ) : (
          <Button
            size="sm"
            colorScheme="blue"
            onClick={() => setShowAuthForm(true)}
          >
            Sign In
          </Button>
        )}
        <Button
          size="sm"
          variant="outline"
          onClick={() => setShowSearch(!showSearch)}
          leftIcon={<span>🔍</span>}
        >
          Search
        </Button>
        <Input
          type="file"
          ref={fileInputRef}
          display="none"
          onChange={handleFileUpload}
        />
        <Button
          size="sm"
          variant="outline"
          onClick={() => fileInputRef.current?.click()}
          leftIcon={<span>📎</span>}
        >
          Attach
        </Button>
        <Text fontSize="sm" color="gray.600" ml="auto">
          Type /rag followed by your question to use AI
        </Text>
      </HStack>

      {showSearch && (
        <Input
          value={searchText}
          onChange={e => setSearchText(e.target.value)}
          placeholder="Search messages..."
          mb={4}
          size="sm"
        />
      )}

      {showAuthForm && !session && (
        <Box
          position="fixed"
          top={0}
          left={0}
          right={0}
          bottom={0}
          bg="blackAlpha.500"
          display="flex"
          alignItems="center"
          justifyContent="center"
          zIndex={1000}
        >
          <Box bg="white" p={6} borderRadius="md" maxW="400px" w="90%">
            <Text fontSize="xl" mb={4}>Sign In</Text>
            <VStack spacing={4}>
              <Input
                type="email"
                value={authEmail}
                onChange={e => setAuthEmail(e.target.value)}
                placeholder="Email"
              />
              <Input
                type="password"
                value={authPassword}
                onChange={e => setAuthPassword(e.target.value)}
                placeholder="Password"
              />
              <HStack spacing={4} justifyContent="flex-end" w="100%">
                <Button variant="ghost" onClick={() => setShowAuthForm(false)}>
                  Cancel
                </Button>
                <Button colorScheme="blue" onClick={handleSignIn}>
                  Sign In
                </Button>
              </HStack>
            </VStack>
          </Box>
        </Box>
      )}

      <Box
        h="400px"
        borderWidth={1}
        borderRadius="md"
        mb={4}
        overflowY="auto"
        p={4}
      >
        <VStack spacing={4} align="stretch">
          {filteredMessages.map(msg => {
            const isCurrentUser = msg.userId === currentUser.id
            const isAI = msg.userId === 'ai'
            return (
              <Box
                key={msg.id}
                alignSelf={isCurrentUser ? 'flex-end' : 'flex-start'}
                maxW="70%"
                position="relative"
              >
                <Box
                  bg={isAI ? 'gray.50' : (isCurrentUser ? 'blue.500' : 'gray.100')}
                  color={isCurrentUser ? 'white' : 'black'}
                  p={3}
                  borderRadius="lg"
                  position="relative"
                >
                  <Text>{msg.text}</Text>
                  {msg.sources && msg.sources.length > 0 && (
                    <Box mt={2} pt={2} borderTopWidth={1} fontSize="sm" color="gray.600">
                      <Text>Sources:</Text>
                      <VStack align="stretch" pl={4} mt={1}>
                        {msg.sources.map((source, i) => (
                          <Text key={i}>{source}</Text>
                        ))}
                      </VStack>
                    </Box>
                  )}
                  {msg.isEdited && (
                    <Text as="span" fontSize="xs" opacity={0.7} ml={2}>(edited)</Text>
                  )}
                  {msg.attachments?.map(attachment => (
                    <Box
                      key={attachment.id}
                      mt={2}
                      p={2}
                      bg="blackAlpha.100"
                      borderRadius="md"
                      fontSize="sm"
                    >
                      <a
                        href={attachment.url}
                        target="_blank"
                        rel="noopener noreferrer"
                        style={{ color: isCurrentUser ? 'white' : 'blue' }}
                      >
                        📎 {attachment.name}
                      </a>
                    </Box>
                  ))}
                </Box>
                {isCurrentUser && (
                  <HStack
                    position="absolute"
                    right={-10}
                    top={0}
                    spacing={1}
                  >
                    <IconButton
                      size="xs"
                      icon={<DeleteIcon />}
                      onClick={() => deleteMessage(msg.id)}
                      variant="ghost"
                    />
                    <IconButton
                      size="xs"
                      icon={<EditIcon />}
                      onClick={() => editMessage(msg)}
                      variant="ghost"
                    />
                  </HStack>
                )}
                <Text
                  fontSize="xs"
                  color="gray.500"
                  textAlign={isCurrentUser ? 'right' : 'left'}
                  mt={1}
                >
                  {new Date(msg.timestamp).toLocaleTimeString()}
                </Text>
                <HStack
                  spacing={1}
                  justify={isCurrentUser ? 'flex-end' : 'flex-start'}
                  wrap="wrap"
                  mt={1}
                >
                  {Object.entries(msg.reactions || {}).map(([reaction, users]) => (
                    <Button
                      key={reaction}
                      size="xs"
                      variant={users.includes(currentUser.id) ? 'solid' : 'ghost'}
                      onClick={() => addReaction(msg.id, reaction)}
                    >
                      {reaction} {users.length}
                    </Button>
                  ))}
                  <Button
                    size="xs"
                    variant="ghost"
                    onClick={(event) => {
                      const menu = document.createElement('div')
                      menu.style.position = 'fixed'
                      menu.style.background = 'white'
                      menu.style.border = '1px solid #ccc'
                      menu.style.borderRadius = '8px'
                      menu.style.padding = '4px'
                      menu.style.display = 'flex'
                      menu.style.gap = '4px'
                      menu.style.zIndex = '1000'
                      menu.style.boxShadow = '0 2px 5px rgba(0,0,0,0.1)'
                      
                      reactions.forEach(reaction => {
                        const btn = document.createElement('button')
                        btn.innerText = reaction
                        btn.style.background = 'none'
                        btn.style.border = 'none'
                        btn.style.cursor = 'pointer'
                        btn.style.fontSize = '16px'
                        btn.style.padding = '4px'
                        btn.style.borderRadius = '4px'
                        btn.style.transition = 'background 0.2s'
                        btn.onmouseover = () => btn.style.background = '#f0f0f0'
                        btn.onmouseout = () => btn.style.background = 'none'
                        btn.onclick = () => {
                          addReaction(msg.id, reaction)
                          menu.remove()
                        }
                        menu.appendChild(btn)
                      })
                      
                      document.body.appendChild(menu)
                      const rect = event.currentTarget.getBoundingClientRect()
                      menu.style.left = `${rect.left}px`
                      menu.style.top = `${rect.bottom + 5}px`
                      
                      const menuRect = menu.getBoundingClientRect()
                      if (menuRect.right > window.innerWidth) {
                        menu.style.left = `${window.innerWidth - menuRect.width - 5}px`
                      }
                      if (menuRect.bottom > window.innerHeight) {
                        menu.style.top = `${rect.top - menuRect.height - 5}px`
                      }
                      
                      const closeMenu = (e) => {
                        if (!menu.contains(e.target)) {
                          menu.remove()
                          document.removeEventListener('click', closeMenu)
                        }
                      }
                      requestAnimationFrame(() => {
                        document.addEventListener('click', closeMenu)
                      })
                    }}
                  >
                    + Add Reaction
                  </Button>
                </HStack>
              </Box>
            )
          })}
          <div ref={messagesEndRef} />
          {isTyping && (
            <Box
              p={3}
              bg="gray.100"
              borderRadius="lg"
              alignSelf="flex-start"
              mt={2}
            >
              <Text fontSize="sm" color="gray.600">
                Typing...
              </Text>
            </Box>
          )}
        </VStack>
      </Box>

      <form onSubmit={handleSubmit}>
        <HStack spacing={4}>
          <Input
            value={text}
            onChange={e => {
              setText(e.target.value)
              if (!editingId) handleTyping()
            }}
            placeholder={editingId ? "Edit message..." : "Type a message..."}
          />
          <Button type="submit" colorScheme="blue">
            {editingId ? 'Save' : 'Send'}
          </Button>
          {editingId && (
            <Button
              onClick={() => {
                setEditingId(null)
                setText('')
              }}
              variant="ghost"
            >
              Cancel
            </Button>
          )}
        </HStack>
      </form>
>>>>>>> df398323
    </Box>
  )
} <|MERGE_RESOLUTION|>--- conflicted
+++ resolved
@@ -1,4 +1,3 @@
-<<<<<<< HEAD
 import React, { useEffect, useState, useCallback } from 'react'
 import { Box, VStack, useToast } from '@chakra-ui/react'
 import { ChatMessageList } from './ChatMessageList'
@@ -25,207 +24,8 @@
     };
     setMessages(prev => [...prev, newMessage]);
   }, []);
-=======
-import React, { useState, useRef, useEffect } from "react";
-import { Box, Button, Input, Text, useColorModeValue, VStack, HStack, IconButton } from '@chakra-ui/react';
-import { DeleteIcon, EditIcon } from '@chakra-ui/icons';
-import { useAuth } from '../contexts/AuthContext'
-import { motion, AnimatePresence } from 'framer-motion'
-
-export default function ChatContainer() {
-  const { user, logout } = useAuth()
-  const [messages, setMessages] = useState([])
-  const [text, setText] = useState('')
-  const [isTyping, setIsTyping] = useState(false)
-  const [editingId, setEditingId] = useState(null)
-  const [searchText, setSearchText] = useState('')
-  const [showSearch, setShowSearch] = useState(false)
-  const [session, setSession] = useState(null)
-  const [showAuthForm, setShowAuthForm] = useState(false)
-  const [authEmail, setAuthEmail] = useState('')
-  const [authPassword, setAuthPassword] = useState('')
-  const messagesEndRef = useRef(null)
-  const typingTimeoutRef = useRef(null)
-  const fileInputRef = useRef(null)
-  
-  // Check for existing session in localStorage
-  useEffect(() => {
-    const savedSession = localStorage.getItem('session')
-    if (savedSession) {
-      setSession(JSON.parse(savedSession))
-    }
-  }, [])
-
-  const handleSignIn = async () => {
-    try {
-      // Mock auth - in real app this would validate with Supabase
-      const mockSession = {
-        user: {
-          id: Date.now().toString(),
-          email: authEmail,
-        }
-      }
-      setSession(mockSession)
-      localStorage.setItem('session', JSON.stringify(mockSession))
-      setShowAuthForm(false)
-      setAuthEmail('')
-      setAuthPassword('')
-    } catch (error) {
-      console.error('Error signing in:', error.message)
-    }
-  }
-
-  const handleSignOut = async () => {
-    setSession(null)
-    localStorage.removeItem('session')
-  }
-
-  // Update current user based on session
-  const currentUser = session ? {
-    id: session.user.id,
-    name: session.user.email?.split('@')[0] || 'You'
-  } : { id: 'anonymous', name: 'Anonymous' }
-
-  const reactions = ['👍', '❤️', '😂', '😮', '😢', '😡']
-
-  const scrollToBottom = () => {
-    messagesEndRef.current?.scrollIntoView({ behavior: "smooth" })
-  }
-
-  useEffect(() => {
-    scrollToBottom()
-  }, [messages])
-
-  const handleTyping = () => {
-    setIsTyping(true)
-    if (typingTimeoutRef.current) {
-      clearTimeout(typingTimeoutRef.current)
-    }
-    typingTimeoutRef.current = setTimeout(() => {
-      setIsTyping(false)
-    }, 1000)
-  }
-
-  const handleSubmit = async (e) => {
-    e.preventDefault()
-    if (!text.trim()) return
-
-    if (editingId) {
-      setMessages(prev => prev.map(msg => 
-        msg.id === editingId ? { ...msg, text: text.trim(), isEdited: true } : msg
-      ))
-      setEditingId(null)
-    } else {
-      // Add user message
-      const userMessage = {
-        id: Date.now(),
-        text: text.trim(),
-        timestamp: new Date().toISOString(),
-        userId: currentUser.id,
-        reactions: {},
-        attachments: []
-      }
-      setMessages(prev => [...prev, userMessage])
-
-      // If message starts with /rag, send to RAG system
-      if (text.trim().startsWith('/rag ')) {
-        try {
-          const query = text.trim().slice(5)
-          const response = await fetch('http://localhost:8002/api/rag/query', {
-            method: 'POST',
-            headers: { 'Content-Type': 'application/json' },
-            body: JSON.stringify({ question: query })
-          })
-
-          if (!response.ok) throw new Error('RAG query failed')
-          
-          const data = await response.json()
-          
-          // Add AI response
-          setMessages(prev => [...prev, {
-            id: Date.now(),
-            text: data.answer || 'Sorry, I could not process that query.',
-            timestamp: new Date().toISOString(),
-            userId: 'ai',
-            reactions: {},
-            attachments: [],
-            sources: data.sources || []
-          }])
-        } catch (error) {
-          console.error('RAG Error:', error)
-          setMessages(prev => [...prev, {
-            id: Date.now(),
-            text: 'Sorry, there was an error processing your query.',
-            timestamp: new Date().toISOString(),
-            userId: 'ai',
-            reactions: {},
-            attachments: []
-          }])
-        }
-      }
-    }
-    setText('')
-    setIsTyping(false)
-    if (typingTimeoutRef.current) {
-      clearTimeout(typingTimeoutRef.current)
-    }
-  }
-
-  const deleteMessage = (msgId) => {
-    setMessages(prev => prev.filter(msg => msg.id !== msgId))
-  }
->>>>>>> df398323
-
-  const editMessage = (msg) => {
-    setEditingId(msg.id)
-    setText(msg.text)
-  }
-
-  const addReaction = (msgId, reaction) => {
-    setMessages(prev => prev.map(msg => {
-      if (msg.id === msgId) {
-        const newReactions = { ...msg.reactions }
-        if (newReactions[reaction]?.includes(currentUser.id)) {
-          newReactions[reaction] = newReactions[reaction].filter(id => id !== currentUser.id)
-          if (newReactions[reaction].length === 0) delete newReactions[reaction]
-        } else {
-          newReactions[reaction] = [...(newReactions[reaction] || []), currentUser.id]
-        }
-        return { ...msg, reactions: newReactions }
-      }
-      return msg
-    }))
-  }
-
-  const handleFileUpload = (e) => {
-    const file = e.target.files?.[0]
-    if (!file) return
-
-    // Mock file upload
-    const attachment = {
-      id: Date.now(),
-      name: file.name,
-      type: file.type,
-      size: file.size,
-      url: URL.createObjectURL(file)
-    }
-
-    setMessages(prev => [...prev, {
-      id: Date.now(),
-      text: `Sent file: ${file.name}`,
-      timestamp: new Date().toISOString(),
-      userId: currentUser.id,
-      reactions: {},
-      attachments: [attachment]
-    }])
-  }
-
-  const filteredMessages = messages.filter(msg => 
-    msg.text.toLowerCase().includes(searchText.toLowerCase())
-  )
 
   return (
-<<<<<<< HEAD
     <Box h="100vh" p={4}>
       <VStack h="full" spacing={4}>
         <Box flex="1" overflowY="auto">
@@ -241,322 +41,6 @@
           isConnected={isConnected}
         />
       </VStack>
-=======
-    <Box p={5} maxW="600px" mx="auto">
-      <HStack mb={4} spacing={4}>
-        {session ? (
-          <>
-            <Text fontSize="sm" color="gray.600">
-              Signed in as {session.user.email}
-            </Text>
-            <Button
-              size="sm"
-              onClick={handleSignOut}
-              variant="outline"
-            >
-              Sign Out
-            </Button>
-          </>
-        ) : (
-          <Button
-            size="sm"
-            colorScheme="blue"
-            onClick={() => setShowAuthForm(true)}
-          >
-            Sign In
-          </Button>
-        )}
-        <Button
-          size="sm"
-          variant="outline"
-          onClick={() => setShowSearch(!showSearch)}
-          leftIcon={<span>🔍</span>}
-        >
-          Search
-        </Button>
-        <Input
-          type="file"
-          ref={fileInputRef}
-          display="none"
-          onChange={handleFileUpload}
-        />
-        <Button
-          size="sm"
-          variant="outline"
-          onClick={() => fileInputRef.current?.click()}
-          leftIcon={<span>📎</span>}
-        >
-          Attach
-        </Button>
-        <Text fontSize="sm" color="gray.600" ml="auto">
-          Type /rag followed by your question to use AI
-        </Text>
-      </HStack>
-
-      {showSearch && (
-        <Input
-          value={searchText}
-          onChange={e => setSearchText(e.target.value)}
-          placeholder="Search messages..."
-          mb={4}
-          size="sm"
-        />
-      )}
-
-      {showAuthForm && !session && (
-        <Box
-          position="fixed"
-          top={0}
-          left={0}
-          right={0}
-          bottom={0}
-          bg="blackAlpha.500"
-          display="flex"
-          alignItems="center"
-          justifyContent="center"
-          zIndex={1000}
-        >
-          <Box bg="white" p={6} borderRadius="md" maxW="400px" w="90%">
-            <Text fontSize="xl" mb={4}>Sign In</Text>
-            <VStack spacing={4}>
-              <Input
-                type="email"
-                value={authEmail}
-                onChange={e => setAuthEmail(e.target.value)}
-                placeholder="Email"
-              />
-              <Input
-                type="password"
-                value={authPassword}
-                onChange={e => setAuthPassword(e.target.value)}
-                placeholder="Password"
-              />
-              <HStack spacing={4} justifyContent="flex-end" w="100%">
-                <Button variant="ghost" onClick={() => setShowAuthForm(false)}>
-                  Cancel
-                </Button>
-                <Button colorScheme="blue" onClick={handleSignIn}>
-                  Sign In
-                </Button>
-              </HStack>
-            </VStack>
-          </Box>
-        </Box>
-      )}
-
-      <Box
-        h="400px"
-        borderWidth={1}
-        borderRadius="md"
-        mb={4}
-        overflowY="auto"
-        p={4}
-      >
-        <VStack spacing={4} align="stretch">
-          {filteredMessages.map(msg => {
-            const isCurrentUser = msg.userId === currentUser.id
-            const isAI = msg.userId === 'ai'
-            return (
-              <Box
-                key={msg.id}
-                alignSelf={isCurrentUser ? 'flex-end' : 'flex-start'}
-                maxW="70%"
-                position="relative"
-              >
-                <Box
-                  bg={isAI ? 'gray.50' : (isCurrentUser ? 'blue.500' : 'gray.100')}
-                  color={isCurrentUser ? 'white' : 'black'}
-                  p={3}
-                  borderRadius="lg"
-                  position="relative"
-                >
-                  <Text>{msg.text}</Text>
-                  {msg.sources && msg.sources.length > 0 && (
-                    <Box mt={2} pt={2} borderTopWidth={1} fontSize="sm" color="gray.600">
-                      <Text>Sources:</Text>
-                      <VStack align="stretch" pl={4} mt={1}>
-                        {msg.sources.map((source, i) => (
-                          <Text key={i}>{source}</Text>
-                        ))}
-                      </VStack>
-                    </Box>
-                  )}
-                  {msg.isEdited && (
-                    <Text as="span" fontSize="xs" opacity={0.7} ml={2}>(edited)</Text>
-                  )}
-                  {msg.attachments?.map(attachment => (
-                    <Box
-                      key={attachment.id}
-                      mt={2}
-                      p={2}
-                      bg="blackAlpha.100"
-                      borderRadius="md"
-                      fontSize="sm"
-                    >
-                      <a
-                        href={attachment.url}
-                        target="_blank"
-                        rel="noopener noreferrer"
-                        style={{ color: isCurrentUser ? 'white' : 'blue' }}
-                      >
-                        📎 {attachment.name}
-                      </a>
-                    </Box>
-                  ))}
-                </Box>
-                {isCurrentUser && (
-                  <HStack
-                    position="absolute"
-                    right={-10}
-                    top={0}
-                    spacing={1}
-                  >
-                    <IconButton
-                      size="xs"
-                      icon={<DeleteIcon />}
-                      onClick={() => deleteMessage(msg.id)}
-                      variant="ghost"
-                    />
-                    <IconButton
-                      size="xs"
-                      icon={<EditIcon />}
-                      onClick={() => editMessage(msg)}
-                      variant="ghost"
-                    />
-                  </HStack>
-                )}
-                <Text
-                  fontSize="xs"
-                  color="gray.500"
-                  textAlign={isCurrentUser ? 'right' : 'left'}
-                  mt={1}
-                >
-                  {new Date(msg.timestamp).toLocaleTimeString()}
-                </Text>
-                <HStack
-                  spacing={1}
-                  justify={isCurrentUser ? 'flex-end' : 'flex-start'}
-                  wrap="wrap"
-                  mt={1}
-                >
-                  {Object.entries(msg.reactions || {}).map(([reaction, users]) => (
-                    <Button
-                      key={reaction}
-                      size="xs"
-                      variant={users.includes(currentUser.id) ? 'solid' : 'ghost'}
-                      onClick={() => addReaction(msg.id, reaction)}
-                    >
-                      {reaction} {users.length}
-                    </Button>
-                  ))}
-                  <Button
-                    size="xs"
-                    variant="ghost"
-                    onClick={(event) => {
-                      const menu = document.createElement('div')
-                      menu.style.position = 'fixed'
-                      menu.style.background = 'white'
-                      menu.style.border = '1px solid #ccc'
-                      menu.style.borderRadius = '8px'
-                      menu.style.padding = '4px'
-                      menu.style.display = 'flex'
-                      menu.style.gap = '4px'
-                      menu.style.zIndex = '1000'
-                      menu.style.boxShadow = '0 2px 5px rgba(0,0,0,0.1)'
-                      
-                      reactions.forEach(reaction => {
-                        const btn = document.createElement('button')
-                        btn.innerText = reaction
-                        btn.style.background = 'none'
-                        btn.style.border = 'none'
-                        btn.style.cursor = 'pointer'
-                        btn.style.fontSize = '16px'
-                        btn.style.padding = '4px'
-                        btn.style.borderRadius = '4px'
-                        btn.style.transition = 'background 0.2s'
-                        btn.onmouseover = () => btn.style.background = '#f0f0f0'
-                        btn.onmouseout = () => btn.style.background = 'none'
-                        btn.onclick = () => {
-                          addReaction(msg.id, reaction)
-                          menu.remove()
-                        }
-                        menu.appendChild(btn)
-                      })
-                      
-                      document.body.appendChild(menu)
-                      const rect = event.currentTarget.getBoundingClientRect()
-                      menu.style.left = `${rect.left}px`
-                      menu.style.top = `${rect.bottom + 5}px`
-                      
-                      const menuRect = menu.getBoundingClientRect()
-                      if (menuRect.right > window.innerWidth) {
-                        menu.style.left = `${window.innerWidth - menuRect.width - 5}px`
-                      }
-                      if (menuRect.bottom > window.innerHeight) {
-                        menu.style.top = `${rect.top - menuRect.height - 5}px`
-                      }
-                      
-                      const closeMenu = (e) => {
-                        if (!menu.contains(e.target)) {
-                          menu.remove()
-                          document.removeEventListener('click', closeMenu)
-                        }
-                      }
-                      requestAnimationFrame(() => {
-                        document.addEventListener('click', closeMenu)
-                      })
-                    }}
-                  >
-                    + Add Reaction
-                  </Button>
-                </HStack>
-              </Box>
-            )
-          })}
-          <div ref={messagesEndRef} />
-          {isTyping && (
-            <Box
-              p={3}
-              bg="gray.100"
-              borderRadius="lg"
-              alignSelf="flex-start"
-              mt={2}
-            >
-              <Text fontSize="sm" color="gray.600">
-                Typing...
-              </Text>
-            </Box>
-          )}
-        </VStack>
-      </Box>
-
-      <form onSubmit={handleSubmit}>
-        <HStack spacing={4}>
-          <Input
-            value={text}
-            onChange={e => {
-              setText(e.target.value)
-              if (!editingId) handleTyping()
-            }}
-            placeholder={editingId ? "Edit message..." : "Type a message..."}
-          />
-          <Button type="submit" colorScheme="blue">
-            {editingId ? 'Save' : 'Send'}
-          </Button>
-          {editingId && (
-            <Button
-              onClick={() => {
-                setEditingId(null)
-                setText('')
-              }}
-              variant="ghost"
-            >
-              Cancel
-            </Button>
-          )}
-        </HStack>
-      </form>
->>>>>>> df398323
     </Box>
-  )
+  );
 } 