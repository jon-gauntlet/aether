import React, { useState } from 'react';
import {
  Box,
  Button,
  FormControl,
  FormLabel,
  Input,
  VStack,
  Alert,
  AlertIcon,
  AlertDescription,
  Text,
<<<<<<< HEAD
  useToast,
  Container,
  InputGroup,
  InputRightElement,
  IconButton,
=======
  Link
>>>>>>> 12e04fc9
} from '@chakra-ui/react';
import { ViewIcon, ViewOffIcon } from '@chakra-ui/icons';
import { motion } from 'framer-motion';
import { useAuth } from '../contexts/AuthContext';

const MotionBox = motion(Box);
const MotionContainer = motion(Container);

export function Auth() {
  const [email, setEmail] = useState('');
  const [password, setPassword] = useState('');
  const [isLoading, setIsLoading] = useState(false);
<<<<<<< HEAD
  const [showPassword, setShowPassword] = useState(false);
  const { signIn } = useAuth();
  const toast = useToast();
=======
  const [error, setError] = useState('');
  const [isSignup, setIsSignup] = useState(false);
  const { login, signup, logout, user } = useAuth();
>>>>>>> 12e04fc9

  const handleSubmit = async (e) => {
    e.preventDefault();
    if (!email || !password) {
      toast({
        title: 'Error',
        description: 'Please fill in all fields',
        status: 'error',
        duration: 3000,
        isClosable: true,
      });
      return;
    }

    setIsLoading(true);
    setError('');

    try {
<<<<<<< HEAD
      await signIn(email, password);
      toast({
        title: 'Success',
        description: 'Successfully signed in!',
        status: 'success',
        duration: 3000,
        isClosable: true,
      });
    } catch (error) {
      toast({
        title: 'Error',
        description: error.message || 'Failed to sign in',
        status: 'error',
        duration: 3000,
        isClosable: true,
      });
=======
      const { error: authError } = isSignup 
        ? await signup({ email, password })
        : await login({ email, password });
      
      if (authError) {
        setError(typeof authError === 'string' ? authError : authError.message);
      }
    } catch (err) {
      setError(err.message || 'Network error');
>>>>>>> 12e04fc9
    } finally {
      setIsLoading(false);
    }
  };

<<<<<<< HEAD
  const handleTogglePassword = () => setShowPassword(!showPassword);

  return (
    <MotionContainer
      maxW="container.sm"
      py={10}
      initial={{ opacity: 0, y: 20 }}
      animate={{ opacity: 1, y: 0 }}
      transition={{ duration: 0.5 }}
    >
      <MotionBox
        p={8}
        borderWidth={1}
        borderRadius="lg"
        boxShadow="lg"
        initial={{ scale: 0.95 }}
        animate={{ scale: 1 }}
        transition={{ duration: 0.3 }}
        whileHover={{ boxShadow: "xl" }}
      >
        <VStack spacing={6} as="form" onSubmit={handleSubmit}>
          <Text
            fontSize="2xl"
            fontWeight="bold"
            bgGradient="linear(to-r, blue.400, blue.600)"
            bgClip="text"
          >
            Sign In
          </Text>
          
          <FormControl isRequired>
            <FormLabel>Email</FormLabel>
            <Input
              type="email"
              value={email}
              onChange={(e) => setEmail(e.target.value)}
              placeholder="Enter your email"
              size="lg"
              variant="filled"
              _hover={{ bg: 'gray.100' }}
              _focus={{ bg: 'white', borderColor: 'blue.500' }}
            />
          </FormControl>

          <FormControl isRequired>
            <FormLabel>Password</FormLabel>
            <InputGroup size="lg">
              <Input
                type={showPassword ? "text" : "password"}
                value={password}
                onChange={(e) => setPassword(e.target.value)}
                placeholder="Enter your password"
                variant="filled"
                _hover={{ bg: 'gray.100' }}
                _focus={{ bg: 'white', borderColor: 'blue.500' }}
              />
              <InputRightElement>
                <IconButton
                  aria-label={showPassword ? "Hide password" : "Show password"}
                  icon={showPassword ? <ViewOffIcon /> : <ViewIcon />}
                  onClick={handleTogglePassword}
                  variant="ghost"
                  size="sm"
                />
              </InputRightElement>
            </InputGroup>
          </FormControl>
=======
  const handleLogout = async () => {
    try {
      await logout();
    } catch (err) {
      setError(err.message || 'Error logging out');
    }
  };
>>>>>>> 12e04fc9

  return (
    <Box p={4}>
      {error && (
        <Alert status="error" mb={4} data-testid="error-message">
          <AlertIcon />
          <AlertDescription>{error}</AlertDescription>
        </Alert>
      )}
      {user ? (
        <VStack spacing={4}>
          <Text>Logged in as {user.email}</Text>
          <Button
<<<<<<< HEAD
            type="submit"
            colorScheme="blue"
            width="full"
            size="lg"
=======
            data-testid="logout-button"
            colorScheme="red"
            onClick={handleLogout}
>>>>>>> 12e04fc9
            isLoading={isLoading}
            loadingText="Signing in..."
            _hover={{ transform: 'translateY(-2px)', boxShadow: 'lg' }}
            _active={{ transform: 'translateY(0)' }}
            transition="all 0.2s"
          >
            Logout
          </Button>
        </VStack>
<<<<<<< HEAD
      </MotionBox>
    </MotionContainer>
=======
      ) : (
        <form onSubmit={handleSubmit} noValidate data-testid="auth-form">
          <VStack spacing={4}>
            <FormControl isRequired>
              <FormLabel>Email</FormLabel>
              <Input
                type="email"
                value={email}
                onChange={(e) => setEmail(e.target.value)}
                data-testid="email-input"
                disabled={isLoading}
                required
                aria-invalid={!email && 'true'}
              />
            </FormControl>

            <FormControl isRequired>
              <FormLabel>Password</FormLabel>
              <Input
                type="password"
                value={password}
                onChange={(e) => setPassword(e.target.value)}
                data-testid="password-input"
                disabled={isLoading}
                required
                aria-invalid={!password && 'true'}
              />
            </FormControl>

            <Button
              type="submit"
              colorScheme="blue"
              width="full"
              isLoading={isLoading}
              data-testid={isSignup ? "signup-button" : "login-button"}
              disabled={isLoading}
            >
              {isSignup ? 'Sign Up' : 'Login'}
            </Button>

            <Link
              onClick={() => setIsSignup(!isSignup)}
              color="blue.500"
              data-testid="signup-switch"
              _hover={{ textDecoration: 'underline' }}
            >
              {isSignup ? 'Already have an account? Login' : 'Need an account? Sign Up'}
            </Link>
          </VStack>
        </form>
      )}
    </Box>
>>>>>>> 12e04fc9
  );
} <|MERGE_RESOLUTION|>--- conflicted
+++ resolved
@@ -10,15 +10,7 @@
   AlertIcon,
   AlertDescription,
   Text,
-<<<<<<< HEAD
-  useToast,
-  Container,
-  InputGroup,
-  InputRightElement,
-  IconButton,
-=======
   Link
->>>>>>> 12e04fc9
 } from '@chakra-ui/react';
 import { ViewIcon, ViewOffIcon } from '@chakra-ui/icons';
 import { motion } from 'framer-motion';
@@ -31,15 +23,9 @@
   const [email, setEmail] = useState('');
   const [password, setPassword] = useState('');
   const [isLoading, setIsLoading] = useState(false);
-<<<<<<< HEAD
-  const [showPassword, setShowPassword] = useState(false);
-  const { signIn } = useAuth();
-  const toast = useToast();
-=======
   const [error, setError] = useState('');
   const [isSignup, setIsSignup] = useState(false);
   const { login, signup, logout, user } = useAuth();
->>>>>>> 12e04fc9
 
   const handleSubmit = async (e) => {
     e.preventDefault();
@@ -58,24 +44,6 @@
     setError('');
 
     try {
-<<<<<<< HEAD
-      await signIn(email, password);
-      toast({
-        title: 'Success',
-        description: 'Successfully signed in!',
-        status: 'success',
-        duration: 3000,
-        isClosable: true,
-      });
-    } catch (error) {
-      toast({
-        title: 'Error',
-        description: error.message || 'Failed to sign in',
-        status: 'error',
-        duration: 3000,
-        isClosable: true,
-      });
-=======
       const { error: authError } = isSignup 
         ? await signup({ email, password })
         : await login({ email, password });
@@ -85,81 +53,11 @@
       }
     } catch (err) {
       setError(err.message || 'Network error');
->>>>>>> 12e04fc9
     } finally {
       setIsLoading(false);
     }
   };
 
-<<<<<<< HEAD
-  const handleTogglePassword = () => setShowPassword(!showPassword);
-
-  return (
-    <MotionContainer
-      maxW="container.sm"
-      py={10}
-      initial={{ opacity: 0, y: 20 }}
-      animate={{ opacity: 1, y: 0 }}
-      transition={{ duration: 0.5 }}
-    >
-      <MotionBox
-        p={8}
-        borderWidth={1}
-        borderRadius="lg"
-        boxShadow="lg"
-        initial={{ scale: 0.95 }}
-        animate={{ scale: 1 }}
-        transition={{ duration: 0.3 }}
-        whileHover={{ boxShadow: "xl" }}
-      >
-        <VStack spacing={6} as="form" onSubmit={handleSubmit}>
-          <Text
-            fontSize="2xl"
-            fontWeight="bold"
-            bgGradient="linear(to-r, blue.400, blue.600)"
-            bgClip="text"
-          >
-            Sign In
-          </Text>
-          
-          <FormControl isRequired>
-            <FormLabel>Email</FormLabel>
-            <Input
-              type="email"
-              value={email}
-              onChange={(e) => setEmail(e.target.value)}
-              placeholder="Enter your email"
-              size="lg"
-              variant="filled"
-              _hover={{ bg: 'gray.100' }}
-              _focus={{ bg: 'white', borderColor: 'blue.500' }}
-            />
-          </FormControl>
-
-          <FormControl isRequired>
-            <FormLabel>Password</FormLabel>
-            <InputGroup size="lg">
-              <Input
-                type={showPassword ? "text" : "password"}
-                value={password}
-                onChange={(e) => setPassword(e.target.value)}
-                placeholder="Enter your password"
-                variant="filled"
-                _hover={{ bg: 'gray.100' }}
-                _focus={{ bg: 'white', borderColor: 'blue.500' }}
-              />
-              <InputRightElement>
-                <IconButton
-                  aria-label={showPassword ? "Hide password" : "Show password"}
-                  icon={showPassword ? <ViewOffIcon /> : <ViewIcon />}
-                  onClick={handleTogglePassword}
-                  variant="ghost"
-                  size="sm"
-                />
-              </InputRightElement>
-            </InputGroup>
-          </FormControl>
-=======
   const handleLogout = async () => {
     try {
       await logout();
@@ -167,7 +65,6 @@
       setError(err.message || 'Error logging out');
     }
   };
->>>>>>> 12e04fc9
 
   return (
     <Box p={4}>
@@ -181,16 +78,9 @@
         <VStack spacing={4}>
           <Text>Logged in as {user.email}</Text>
           <Button
-<<<<<<< HEAD
-            type="submit"
-            colorScheme="blue"
-            width="full"
-            size="lg"
-=======
             data-testid="logout-button"
             colorScheme="red"
             onClick={handleLogout}
->>>>>>> 12e04fc9
             isLoading={isLoading}
             loadingText="Signing in..."
             _hover={{ transform: 'translateY(-2px)', boxShadow: 'lg' }}
@@ -200,10 +90,6 @@
             Logout
           </Button>
         </VStack>
-<<<<<<< HEAD
-      </MotionBox>
-    </MotionContainer>
-=======
       ) : (
         <form onSubmit={handleSubmit} noValidate data-testid="auth-form">
           <VStack spacing={4}>
@@ -256,6 +142,5 @@
         </form>
       )}
     </Box>
->>>>>>> 12e04fc9
   );
 } 