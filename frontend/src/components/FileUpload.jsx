--- conflicted
+++ resolved
@@ -1,226 +1,131 @@
-<<<<<<< HEAD
-import React, { useState, useEffect } from 'react'
-import { supabase } from '../lib/supabaseClient'
-=======
-import React, { useCallback } from 'react'
-import { Box, Button, Input, useToast } from '@chakra-ui/react'
->>>>>>> c20cb246
+import React, { useState, useCallback } from 'react'
+import {
+  Box,
+  Button,
+  Progress,
+  Text,
+  useToast,
+  VStack,
+  HStack,
+  Icon
+} from '@chakra-ui/react'
+import { AttachmentIcon } from '@chakra-ui/icons'
+import { supabase } from '../services/supabase'
 
-export function FileUpload({ maxSize = 10, allowedTypes = ['pdf', 'doc', 'docx'] }) {
-  const [error, setError] = useState(null)
-  const [success, setSuccess] = useState(null)
-  const [files, setFiles] = useState([])
-  const [loading, setLoading] = useState(false)
+export function FileUpload({ channel }) {
+  const [file, setFile] = useState(null)
+  const [uploading, setUploading] = useState(false)
+  const [progress, setProgress] = useState(0)
+  const toast = useToast()
 
-<<<<<<< HEAD
-  // Load initial file list
-  useEffect(() => {
-    listFiles()
-  }, [])
-
-  const validateFile = (file) => {
-    // Check file size (MB)
-    if (file.size > maxSize * 1024 * 1024) {
-      throw new Error(`File size exceeds ${maxSize}MB limit`)
-    }
-
-    // Check file type
-    const extension = file.name.split('.').pop().toLowerCase()
-    if (!allowedTypes.includes(extension)) {
-      throw new Error('File type not allowed')
+  const handleFileChange = (e) => {
+    const selectedFile = e.target.files[0]
+    if (selectedFile && selectedFile.size <= 10 * 1024 * 1024) { // 10MB limit
+      setFile(selectedFile)
+    } else {
+      toast({
+        title: 'File too large',
+        description: 'Please select a file under 10MB',
+        status: 'error',
+        duration: 3000,
+      })
     }
   }
 
-  const handleFileChange = async (e) => {
+  const uploadFile = useCallback(async () => {
+    if (!file) return
+
     try {
-      setError(null)
-      setSuccess(null)
-      setLoading(true)
-      const file = e.target.files[0]
-      
-      if (!file) return
+      setUploading(true)
+      const fileExt = file.name.split('.').pop()
+      const filePath = `${channel}/${Date.now()}.${fileExt}`
 
-      validateFile(file)
-
-      const { data, error: uploadError } = await supabase
-        .storage
-        .from('files')
-        .upload(file.name, file, {
-          cacheControl: '3600',
-          upsert: false
+      const { error: uploadError } = await supabase.storage
+        .from('chat-files')
+        .upload(filePath, file, {
+          onUploadProgress: (progress) => {
+            const percent = (progress.loaded / progress.total) * 100
+            setProgress(percent)
+          },
         })
 
-      if (uploadError) {
-        throw new Error('Upload failed')
-      }
+      if (uploadError) throw uploadError
 
-      setSuccess('File uploaded successfully')
-      await listFiles() // Refresh file list
-    } catch (err) {
-      setError(err.message)
-      throw err // Re-throw for test catching
-    } finally {
-      setLoading(false)
-    }
-  }
+      const { data: { publicUrl }, error: urlError } = await supabase.storage
+        .from('chat-files')
+        .getPublicUrl(filePath)
 
-  const handleDownload = async (fileName) => {
-    try {
-      setError(null)
-      setLoading(true)
-      const { data, error } = await supabase
-        .storage
-        .from('files')
-        .download(fileName)
+      if (urlError) throw urlError
 
-      if (error) throw error
+      toast({
+        title: 'File uploaded successfully',
+        status: 'success',
+        duration: 2000,
+      })
 
-      // Create download link
-      const url = URL.createObjectURL(data)
-      const a = document.createElement('a')
-      a.href = url
-      a.download = fileName
-      document.body.appendChild(a)
-      a.click()
-      URL.revokeObjectURL(url)
-      document.body.removeChild(a)
-    } catch (err) {
-      setError(err.message)
-      throw err // Re-throw for test catching
-    } finally {
-      setLoading(false)
-=======
-  const handleClick = useCallback(() => {
-    fileInputRef.current?.click()
-  }, [])
+      // TODO: Send file message to chat
+      console.log('File URL:', publicUrl)
 
-  const handleFileChange = useCallback((e) => {
-    const file = e.target.files?.[0]
-    if (!file) return
-
-    if (file.size > 10 * 1024 * 1024) { // 10MB limit
+    } catch (error) {
       toast({
-        title: 'File too large',
-        description: 'Please upload a file smaller than 10MB',
+        title: 'Upload failed',
+        description: error.message,
         status: 'error',
         duration: 3000,
       })
-      return
->>>>>>> c20cb246
+    } finally {
+      setUploading(false)
+      setProgress(0)
+      setFile(null)
     }
-  }
-
-  const handleDelete = async (fileName) => {
-    try {
-      setError(null)
-      setLoading(true)
-      const { error } = await supabase
-        .storage
-        .from('files')
-        .remove([fileName])
-
-      if (error) throw error
-
-<<<<<<< HEAD
-      await listFiles() // Refresh file list
-    } catch (err) {
-      setError(err.message)
-      throw err // Re-throw for test catching
-    } finally {
-      setLoading(false)
-    }
-  }
-
-  const listFiles = async () => {
-    try {
-      setError(null)
-      setLoading(true)
-      const { data, error } = await supabase
-        .storage
-        .from('files')
-        .list()
-
-      if (error) throw error
-
-      setFiles(data || [])
-    } catch (err) {
-      setError(err.message)
-      throw err // Re-throw for test catching
-    } finally {
-      setLoading(false)
-    }
-  }
+  }, [file, channel, toast])
 
   return (
-    <div className="p-4">
-      {error && <div role="alert" className="text-red-500 mb-4">{error}</div>}
-      {success && <div role="alert" className="text-green-500 mb-4">{success}</div>}
-      <div className="mb-4">
-        <input
-          type="file"
-          accept=".pdf,.doc,.docx"
-          onChange={handleFileChange}
-          className="mb-2"
-          data-testid="file-input"
-          disabled={loading}
-        />
-        <button
-          onClick={listFiles}
-          className="bg-blue-500 text-white px-4 py-2 rounded"
-          data-testid="list-button"
-          disabled={loading}
-        >
-          Refresh Files
-        </button>
-      </div>
-      <div className="space-y-2">
-        {files.map((file) => (
-          <div key={file.name} className="flex items-center space-x-2">
-            <span>{file.name}</span>
-            <button
-              onClick={() => handleDownload(file.name)}
-              className="bg-green-500 text-white px-2 py-1 rounded"
-              data-testid="download-button"
-              disabled={loading}
+    <Box>
+      <VStack spacing={4} align="stretch">
+        <HStack>
+          <Button
+            as="label"
+            htmlFor="file-upload"
+            cursor="pointer"
+            leftIcon={<Icon as={AttachmentIcon} />}
+            isDisabled={uploading}
+          >
+            Choose File
+            <input
+              id="file-upload"
+              type="file"
+              onChange={handleFileChange}
+              style={{ display: 'none' }}
+              data-testid="file-input"
+            />
+          </Button>
+          {file && (
+            <Button
+              onClick={uploadFile}
+              isLoading={uploading}
+              data-testid="upload-button"
             >
-              Download
-            </button>
-            <button
-              onClick={() => handleDelete(file.name)}
-              className="bg-red-500 text-white px-2 py-1 rounded"
-              data-testid="delete-button"
-              disabled={loading}
-            >
-              Delete
-            </button>
-          </div>
-        ))}
-      </div>
-    </div>
-=======
-    onUpload(file)
-    e.target.value = '' // Reset input
-  }, [onUpload, toast])
+              Upload
+            </Button>
+          )}
+        </HStack>
 
-  return (
-    <Box mb={4}>
-      <input
-        type="file"
-        ref={fileInputRef}
-        onChange={handleFileChange}
-        style={{ display: 'none' }}
-        accept=".txt,.pdf,.doc,.docx"
-      />
-      <Button
-        onClick={handleClick}
-        isLoading={isLoading}
-        size="sm"
-        variant="outline"
-        width="full"
-      >
-        Upload File
-      </Button>
+        {file && (
+          <Text fontSize="sm" color="gray.500">
+            Selected: {file.name}
+          </Text>
+        )}
+
+        {uploading && (
+          <Progress
+            value={progress}
+            size="sm"
+            colorScheme="blue"
+            data-testid="upload-progress"
+          />
+        )}
+      </VStack>
     </Box>
->>>>>>> c20cb246
   )
 } 