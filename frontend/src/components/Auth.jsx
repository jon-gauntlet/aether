<<<<<<< HEAD
import React, { useState } from 'react'
import { useAuth } from '../contexts/AuthContext'
=======
import { Auth as SupabaseAuth } from '@supabase/auth-ui-react'
import { ThemeSupa } from '@supabase/auth-ui-shared'
import { supabase } from '../services/supabase'
import { Box, Container, Heading, VStack } from '@chakra-ui/react'
>>>>>>> c20cb246

export function Auth() {
  const [email, setEmail] = useState('')
  const [password, setPassword] = useState('')
  const [localError, setLocalError] = useState(null)
  const { login, loading, error: authError } = useAuth()

  const handleSubmit = async (e) => {
    e.preventDefault()
    setLocalError(null)
    
    if (!email || !password) {
      setLocalError('Email and password are required')
      return
    }

    try {
      const { error } = await login({ email, password })
      if (error) {
        setLocalError(error)
      }
    } catch (err) {
      setLocalError(err.message)
    }
  }

  const errorMessage = localError || authError

  return (
<<<<<<< HEAD
    <div className="auth-container">
      <div className="auth-box">
        <h1>Welcome to Aether Chat</h1>
        
        <form onSubmit={handleSubmit} className="auth-form">
          {errorMessage && (
            <div className="error" role="alert">
              {errorMessage}
            </div>
          )}
          
          <div className="form-group">
            <label htmlFor="email">Email</label>
            <input
              id="email"
              type="email"
              value={email}
              onChange={(e) => setEmail(e.target.value)}
              placeholder="Enter your email"
              required
              disabled={loading}
              data-testid="email-input"
=======
    <Container maxW="container.sm" py={10}>
      <VStack spacing={8}>
        <Box 
          w="full" 
          bg="gray.800" 
          p={8} 
          rounded="lg" 
          shadow="lg"
          borderWidth={1}
          borderColor="gray.700"
        >
          <VStack spacing={6}>
            <Heading size="lg" textAlign="center" color="white">
              Welcome to Aether Chat
            </Heading>
            <SupabaseAuth
              supabaseClient={supabase}
              appearance={{
                theme: ThemeSupa,
                variables: {
                  default: {
                    colors: {
                      brand: '#3182CE',
                      brandAccent: '#4299E1',
                      inputBackground: '#2D3748',
                      inputText: 'white',
                      inputPlaceholder: 'gray',
                    },
                  },
                },
                style: {
                  button: {
                    borderRadius: '0.375rem',
                    height: '40px',
                  },
                  input: {
                    borderRadius: '0.375rem',
                    height: '40px',
                  },
                },
              }}
              providers={[]}
              redirectTo={window.location.origin}
>>>>>>> c20cb246
            />
          </div>

          <div className="form-group">
            <label htmlFor="password">Password</label>
            <input
              id="password"
              type="password"
              value={password}
              onChange={(e) => setPassword(e.target.value)}
              placeholder="Enter your password"
              required
              disabled={loading}
              data-testid="password-input"
            />
          </div>

          <button
            type="submit"
            className="auth-button"
            disabled={loading || !email || !password}
            data-testid="login-button"
          >
            {loading ? 'Logging in...' : 'Login'}
          </button>
        </form>
      </div>
    </div>
  )
} <|MERGE_RESOLUTION|>--- conflicted
+++ resolved
@@ -1,136 +1,84 @@
-<<<<<<< HEAD
 import React, { useState } from 'react'
+import {
+  Box,
+  Button,
+  FormControl,
+  FormLabel,
+  Input,
+  VStack,
+  Text,
+  useToast
+} from '@chakra-ui/react'
 import { useAuth } from '../contexts/AuthContext'
-=======
-import { Auth as SupabaseAuth } from '@supabase/auth-ui-react'
-import { ThemeSupa } from '@supabase/auth-ui-shared'
-import { supabase } from '../services/supabase'
-import { Box, Container, Heading, VStack } from '@chakra-ui/react'
->>>>>>> c20cb246
 
 export function Auth() {
   const [email, setEmail] = useState('')
   const [password, setPassword] = useState('')
-  const [localError, setLocalError] = useState(null)
-  const { login, loading, error: authError } = useAuth()
+  const [isLoading, setIsLoading] = useState(false)
+  const { login } = useAuth()
+  const toast = useToast()
 
   const handleSubmit = async (e) => {
     e.preventDefault()
-    setLocalError(null)
-    
-    if (!email || !password) {
-      setLocalError('Email and password are required')
-      return
-    }
+    setIsLoading(true)
 
     try {
       const { error } = await login({ email, password })
       if (error) {
-        setLocalError(error)
+        throw new Error(error)
       }
+      toast({
+        title: 'Login successful',
+        status: 'success',
+        duration: 2000,
+      })
     } catch (err) {
-      setLocalError(err.message)
+      toast({
+        title: 'Login failed',
+        description: err.message,
+        status: 'error',
+        duration: 3000,
+      })
+    } finally {
+      setIsLoading(false)
     }
   }
 
-  const errorMessage = localError || authError
-
   return (
-<<<<<<< HEAD
-    <div className="auth-container">
-      <div className="auth-box">
-        <h1>Welcome to Aether Chat</h1>
-        
-        <form onSubmit={handleSubmit} className="auth-form">
-          {errorMessage && (
-            <div className="error" role="alert">
-              {errorMessage}
-            </div>
-          )}
-          
-          <div className="form-group">
-            <label htmlFor="email">Email</label>
-            <input
-              id="email"
+    <Box maxW="md" mx="auto" mt={8}>
+      <form onSubmit={handleSubmit}>
+        <VStack spacing={4}>
+          <FormControl isRequired>
+            <FormLabel>Email</FormLabel>
+            <Input
               type="email"
               value={email}
               onChange={(e) => setEmail(e.target.value)}
-              placeholder="Enter your email"
-              required
-              disabled={loading}
               data-testid="email-input"
-=======
-    <Container maxW="container.sm" py={10}>
-      <VStack spacing={8}>
-        <Box 
-          w="full" 
-          bg="gray.800" 
-          p={8} 
-          rounded="lg" 
-          shadow="lg"
-          borderWidth={1}
-          borderColor="gray.700"
-        >
-          <VStack spacing={6}>
-            <Heading size="lg" textAlign="center" color="white">
-              Welcome to Aether Chat
-            </Heading>
-            <SupabaseAuth
-              supabaseClient={supabase}
-              appearance={{
-                theme: ThemeSupa,
-                variables: {
-                  default: {
-                    colors: {
-                      brand: '#3182CE',
-                      brandAccent: '#4299E1',
-                      inputBackground: '#2D3748',
-                      inputText: 'white',
-                      inputPlaceholder: 'gray',
-                    },
-                  },
-                },
-                style: {
-                  button: {
-                    borderRadius: '0.375rem',
-                    height: '40px',
-                  },
-                  input: {
-                    borderRadius: '0.375rem',
-                    height: '40px',
-                  },
-                },
-              }}
-              providers={[]}
-              redirectTo={window.location.origin}
->>>>>>> c20cb246
             />
-          </div>
+          </FormControl>
 
-          <div className="form-group">
-            <label htmlFor="password">Password</label>
-            <input
-              id="password"
+          <FormControl isRequired>
+            <FormLabel>Password</FormLabel>
+            <Input
               type="password"
               value={password}
               onChange={(e) => setPassword(e.target.value)}
-              placeholder="Enter your password"
-              required
-              disabled={loading}
               data-testid="password-input"
             />
-          </div>
+          </FormControl>
 
-          <button
+          <Button
             type="submit"
-            className="auth-button"
-            disabled={loading || !email || !password}
+            colorScheme="blue"
+            width="full"
+            isLoading={isLoading}
             data-testid="login-button"
           >
-            {loading ? 'Logging in...' : 'Login'}
-          </button>
-        </form>
-      </div>
-    </div>
+            Login
+          </Button>
+        </VStack>
+      </form>
+    </Box>
   )
 } 