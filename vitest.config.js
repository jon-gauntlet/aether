import { defineConfig } from 'vitest/config'
import react from '@vitejs/plugin-react'

export default defineConfig({
  plugins: [react()],
  test: {
    globals: true,
    environment: 'jsdom',
    setupFiles: ['./src/test/setup.js'],
    coverage: {
      provider: 'v8',
<<<<<<< HEAD
      reporter: ['text', 'json', 'html'],
=======
      reporter: ['text', 'json', 'html', 'lcov'],
>>>>>>> fd8f382a
      exclude: [
        'node_modules/**',
        'dist/**',
        '**/*.d.ts',
<<<<<<< HEAD
        '**/*.test.{js,jsx}',
        '**/*.spec.{js,jsx}',
        '**/setup.{js,jsx}',
        '.storybook/**',
        'storybook-static/**'
      ],
      all: true,
=======
        '**/virtual:*',
        '**/__x00__*',
        '**/\x00*',
        'cypress/**',
      ],
      reportsDirectory: './coverage',
      clean: true,
      cleanOnRerun: true,
      enabled: true,
>>>>>>> fd8f382a
      lines: 80,
      functions: 80,
      branches: 80,
      statements: 80
    },
    include: ['src/**/*.{test,spec}.{js,jsx}'],
    exclude: [
      'node_modules',
      'dist',
      '.storybook',
      'storybook-static'
    ],
    reporters: ['verbose'],
    watch: false,
    watchExclude: ['**/node_modules/**', '**/dist/**'],
    passWithNoTests: false,
    threads: true,
    maxConcurrency: 5,
    minThreads: 1,
    maxThreads: 4
  }
}) <|MERGE_RESOLUTION|>--- conflicted
+++ resolved
@@ -9,34 +9,25 @@
     setupFiles: ['./src/test/setup.js'],
     coverage: {
       provider: 'v8',
-<<<<<<< HEAD
-      reporter: ['text', 'json', 'html'],
-=======
       reporter: ['text', 'json', 'html', 'lcov'],
->>>>>>> fd8f382a
       exclude: [
         'node_modules/**',
         'dist/**',
         '**/*.d.ts',
-<<<<<<< HEAD
+        '**/virtual:*',
+        '**/__x00__*',
+        '**/\x00*',
+        'cypress/**',
         '**/*.test.{js,jsx}',
         '**/*.spec.{js,jsx}',
         '**/setup.{js,jsx}',
         '.storybook/**',
         'storybook-static/**'
       ],
-      all: true,
-=======
-        '**/virtual:*',
-        '**/__x00__*',
-        '**/\x00*',
-        'cypress/**',
-      ],
       reportsDirectory: './coverage',
       clean: true,
       cleanOnRerun: true,
       enabled: true,
->>>>>>> fd8f382a
       lines: 80,
       functions: 80,
       branches: 80,
