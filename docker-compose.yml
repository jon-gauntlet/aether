--- conflicted
+++ resolved
@@ -2,16 +2,17 @@
 
 services:
   redis:
-    image: redis:7-alpine
+    image: redis:7.2
     ports:
       - "6379:6379"
+    volumes:
+      - redis_data:/data
+    command: redis-server --appendonly yes
     healthcheck:
       test: ["CMD", "redis-cli", "ping"]
       interval: 5s
       timeout: 3s
-      retries: 3
-    volumes:
-      - redis_data:/data
+      retries: 5
 
   backend:
     build: 
@@ -37,25 +38,9 @@
       redis:
         condition: service_healthy
 
-<<<<<<< HEAD
-  redis:
-    image: redis:7.2
-    ports:
-      - "6379:6379"
-    volumes:
-      - redis_data:/data
-    command: redis-server --appendonly yes
-    healthcheck:
-      test: ["CMD", "redis-cli", "ping"]
-      interval: 5s
-      timeout: 3s
-      retries: 5
-
 networks:
   aether_net:
     driver: bridge 
 
-=======
->>>>>>> 456a5743
 volumes:
   redis_data: 